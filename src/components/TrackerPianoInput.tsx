
import React, { useState, useEffect, useCallback } from 'react';
import { Card, CardContent, CardHeader, CardTitle } from '@/components/ui/card';
import { Button } from '@/components/ui/button';
import { useToast } from '@/hooks/use-toast';
import { supabase } from '@/integrations/supabase/client';
import { useAuth } from '@/context/AuthContext';
import { EventType } from '@/types';
import { useRealtimeMatch } from '@/hooks/useRealtimeMatch';
import { useUnifiedTrackerConnection } from '@/hooks/useUnifiedTrackerConnection';
import { motion, AnimatePresence } from 'framer-motion';
import EventTypeSvg from '@/components/match/EventTypeSvg';
import { Undo } from 'lucide-react';

// Define interfaces for type safety
interface TrackerPianoInputProps {
  matchId: string;
  onRecordEvent: ( // Added prop
    eventTypeKey: string,
    playerId?: number,
    teamContext?: 'home' | 'away',
    details?: Record<string, any>
  ) => Promise<void>;
}

export interface PlayerForPianoInput {
  id: number;
  name: string;
  position?: string;
  jersey_number?: number;
}

interface AssignedPlayers {
  home: PlayerForPianoInput[];
  away: PlayerForPianoInput[];
}

interface EnhancedEventType {
  key: string;
  label: string;
  category?: string;
  subcategory?: string;
  description?: string;
}

const TrackerPianoInput: React.FC<TrackerPianoInputProps> = ({ matchId, onRecordEvent }) => {
  const [assignedEventTypes, setAssignedEventTypes] = useState<EnhancedEventType[]>([]);
  const [assignedPlayers, setAssignedPlayers] = useState<AssignedPlayers | null>(null);
  const [selectedPlayer, setSelectedPlayer] = useState<PlayerForPianoInput | null>(null);
  const [selectedTeam, setSelectedTeam] = useState<'home' | 'away' | null>(null);
  const [loading, setLoading] = useState(true);
  const [error, setError] = useState<string | null>(null);
  const [isRecording, setIsRecording] = useState(false);
  const [lastRecordedEvent, setLastRecordedEvent] = useState<any>(null);
  const [fullMatchRoster, setFullMatchRoster] = useState<AssignedPlayers | null>(null);
  const [recordingEventType, setRecordingEventType] = useState<string | null>(null);
  const [recentEvents, setRecentEvents] = useState<any[]>([]);

  const { toast } = useToast();
  const { user } = useAuth(); // user.id will be used for local checks, but trackerUserId for event is from TrackerInterface

  // Use the centralized real-time system
  const { } = useRealtimeMatch({
    matchId,
    onEventReceived: (event) => {
      // console.log('[TrackerPianoInput] Event received via real-time:', event); // Removed console.log
      if (event.created_by === user?.id) {
        const eventInfo = {
          id: event.id,
          eventType: { key: event.type, label: event.type },
          player: selectedPlayer,
          timestamp: Date.now()
        };
        setLastRecordedEvent(eventInfo);
        setRecentEvents(prev => [eventInfo, ...prev.slice(0, 4)]); // Keep last 5 events
      }
    }
  });

  // Use unified tracker connection for status broadcasting
  const { broadcastStatus } = useUnifiedTrackerConnection(matchId, user?.id || '');

  const fetchMatchDetails = useCallback(async () => {
    if (!matchId) {
      console.error("Match ID is missing.");
      return;
    }

    try {
      const { data: matchData, error: matchError } = await supabase
        .from('matches')
        .select('home_team_players, away_team_players')
        .eq('id', matchId)
        .single();

      if (matchError) {
        console.error("Error fetching match details:", matchError);
        return;
      }

      const parsePlayerData = (data: any): PlayerForPianoInput[] => {
        if (typeof data === 'string') {
          try {
            return JSON.parse(data);
          } catch {
            return [];
          }
        }
        return Array.isArray(data) ? data : [];
      };

      const homePlayers = parsePlayerData(matchData.home_team_players);
      const awayPlayers = parsePlayerData(matchData.away_team_players);
      setFullMatchRoster({ home: homePlayers, away: awayPlayers });

    } catch (error: any) {
      console.error("Error fetching match details:", error);
    }
  }, [matchId]);

  const fetchAssignments = useCallback(async () => {
    if (!matchId || !user?.id) {
      // console.error("Match ID or user ID is missing."); // Kept for critical issues
      return;
    }

    try {
      const { data, error } = await supabase
        .from('match_tracker_assignments')
        .select('*')
        .eq('match_id', matchId)
        .eq('tracker_user_id', user.id);

      if (error) {
        console.error("Error fetching tracker assignments:", error);
        setError("Failed to fetch tracker assignments");
        setLoading(false);
        return;
      }

      if (!data || data.length === 0) {
        // console.log("No assignments found - setting error state"); // Kept for important state change
        setError("No assignments found for this tracker and match. Please contact your administrator.");
        setAssignedEventTypes([]);
        setAssignedPlayers({ home: [], away: [] });
        setLoading(false);
        return;
      }

      const eventTypes = Array.from(new Set(data.flatMap(assignment => assignment.assigned_event_types || [])));
      const assignedEventTypesData: EnhancedEventType[] = eventTypes
        .filter(key => key)
        .map(key => ({ key, label: key }));
      setAssignedEventTypes(assignedEventTypesData);

      const homePlayers: PlayerForPianoInput[] = [];
      const awayPlayers: PlayerForPianoInput[] = [];

      data.forEach(assignment => {
        if (assignment.player_team_id === 'home') {
          const player = fullMatchRoster?.home?.find(p => String(p.id) === String(assignment.player_id));
          if (player && !homePlayers.some(p => p.id === player.id)) {
            homePlayers.push(player);
          }
        } else if (assignment.player_team_id === 'away') {
          const player = fullMatchRoster?.away?.find(p => String(assignment.player_id) === String(assignment.player_id));
          if (player && !awayPlayers.some(p => p.id === player.id)) {
            awayPlayers.push(player);
          }
        }
      });

      setAssignedPlayers({ home: homePlayers, away: awayPlayers });
      setError(null);

    } catch (error: any) {
      console.error("Error fetching tracker assignments:", error);
      setError("Failed to fetch tracker assignments");
    } finally {
      setLoading(false);
    }
  }, [matchId, user?.id, fullMatchRoster]);

  useEffect(() => {
    fetchMatchDetails();
  }, [fetchMatchDetails]);

  useEffect(() => {
    if (fullMatchRoster) {
      fetchAssignments();
    }
  }, [fetchAssignments, fullMatchRoster]);

  const undoLastAction = async () => {
    if (recentEvents.length === 0) {
      toast({
        title: "Aucune action à annuler",
        description: "Il n'y a pas d'action récente à annuler",
        variant: "destructive",
      });
      return;
    }

    const lastEvent = recentEvents[0];
    
    try {
      const { error } = await supabase
        .from('match_events')
        .delete()
        .eq('id', lastEvent.id);

      if (error) throw error;

      // Remove from local state
      setRecentEvents(prev => prev.slice(1));
      setLastRecordedEvent(null);

      toast({
        title: "Action annulée",
        description: `L'événement ${lastEvent.eventType.label} a été supprimé`,
      });

    } catch (error: any) {
      console.error('Error undoing last action:', error);
      toast({
        title: "Erreur",
        description: "Impossible d'annuler la dernière action",
        variant: "destructive",
      });
    }
  };

  const handleEventTypeClick = async (eventType: EnhancedEventType) => {
    setIsRecording(true);
    setRecordingEventType(eventType.key);
    broadcastStatus({ status: 'recording', timestamp: Date.now() });

    let teamContextForEvent: 'home' | 'away' | undefined = undefined;
    // selectedTeam is set by handlePlayerSelect
    if (selectedPlayer && selectedTeam) {
      teamContextForEvent = selectedTeam;
    }
    // If no player is selected, teamContext remains undefined, which is fine.

    try {
      await onRecordEvent( // Use the prop here
        eventType.key,
        selectedPlayer?.id, // Pass selected player's ID if a player is selected
        teamContextForEvent, // Pass team context if a player is selected
        {
          recorded_via: 'piano',
          // You can add other piano-specific details here, e.g., coordinates if captured
        }
      );
      
      // For local UI feedback (recent events list)
      const eventInfoForRecentList = {
        id: `local-${Date.now()}-${eventType.key}`, // Temporary local ID
        eventType: { key: eventType.key, label: eventType.label }, // Use the structure expected by recentEvents
        player: selectedPlayer, // Keep the selected player object for display
        timestamp: Date.now()
      };
      setLastRecordedEvent(eventInfoForRecentList); // Update last recorded event display
      setRecentEvents(prev => [eventInfoForRecentList, ...prev.slice(0, 4)]); // Update recent events list

      // The main success toast is handled by onRecordEvent in TrackerInterface.
      // Optionally, reset selections or provide further local feedback.
      // E.g., clear selected player if events are usually one-off for a player selection:
      // setSelectedPlayer(null);
      // setSelectedTeam(null);
      // However, users might want to record multiple events for the same player, so avoid auto-clearing for now.

    } catch (error: any) {
      console.error('Error calling onRecordEvent from PianoInput:', error);
      // Error toast is handled by onRecordEvent in TrackerInterface.
    } finally {
      setIsRecording(false);
      setRecordingEventType(null);
      broadcastStatus({ status: 'active', timestamp: Date.now() });
    }
  };

  const handlePlayerSelect = (player: PlayerForPianoInput, team: 'home' | 'away') => {
    setSelectedPlayer(player);
    setSelectedTeam(team);
  };

  useEffect(() => {
    if (assignedPlayers && !selectedPlayer) {
      const allPlayers = [...(assignedPlayers.home || []), ...(assignedPlayers.away || [])];
      if (allPlayers.length === 1) {
        const singlePlayer = allPlayers[0];
        const isHomePlayer = assignedPlayers.home?.includes(singlePlayer);
        setSelectedPlayer(singlePlayer);
        setSelectedTeam(isHomePlayer ? 'home' : 'away');
      }
    }
  }, [assignedPlayers, selectedPlayer]);

  if (loading) {
    return (
      <div className="flex items-center justify-center p-8">
        <motion.div 
          className="text-center"
          initial={{ opacity: 0, scale: 0.9 }}
          animate={{ opacity: 1, scale: 1 }}
          transition={{ duration: 0.5 }}
        >
          <motion.div 
            className="w-16 h-16 mx-auto mb-4 border-4 border-blue-500 border-t-transparent rounded-full"
            animate={{ rotate: 360 }}
            transition={{ duration: 1, repeat: Infinity, ease: "linear" }}
          />
          <div className="text-lg font-semibold mb-2">Loading assignments...</div>
          <div className="text-sm text-gray-600">Please wait while we fetch your tracker assignments.</div>
        </motion.div>
      </div>
    );
  }

  if (error) {
    return (
      <motion.div 
        className="flex items-center justify-center p-8"
        initial={{ opacity: 0, y: 20 }}
        animate={{ opacity: 1, y: 0 }}
      >
        <div className="text-center">
          <div className="text-lg font-semibold mb-2 text-red-600">Assignment Error</div>
          <div className="text-sm text-gray-600 mb-4">{error}</div>
          <Button onClick={fetchAssignments} variant="outline">
            Retry
          </Button>
        </div>
      </motion.div>
    );
  }

  if (!assignedEventTypes.length && !assignedPlayers?.home?.length && !assignedPlayers?.away?.length) {
    return (
      <motion.div 
        className="flex items-center justify-center p-8"
        initial={{ opacity: 0, scale: 0.9 }}
        animate={{ opacity: 1, scale: 1 }}
      >
        <div className="text-center">
          <div className="text-lg font-semibold mb-2">No Assignments</div>
          <div className="text-sm text-gray-600 mb-4">You have no event types or players assigned for this match.</div>
          <Button onClick={fetchAssignments} variant="outline">
            Refresh Assignments
          </Button>
        </div>
      </motion.div>
    );
  }

  // Renamed to be specific to players assigned to this tracker, for view logic
  const totalPlayersAssignedToThisTrackerForView = (assignedPlayers?.home?.length || 0) + (assignedPlayers?.away?.length || 0);
  const isEliteView = totalPlayersAssignedToThisTrackerForView > 1;

  // Show the main player selection card (full roster) only if not in Elite Tier multi-player view (i.e., in primary view)
  // AND if there's actually more than one player in the full match roster to choose from.
  const showRosterPlayerSelectionCard =
    totalPlayersAssignedToThisTrackerForView <= 1 &&
    fullMatchRoster &&
    ((fullMatchRoster.home?.length || 0) + (fullMatchRoster.away?.length || 0)) > 1;

  // This controls the "Clear" button on the top "Selected Player Display" card.
  // It should be visible if there's more than one *assigned* player to the tracker (Elite view)
  // OR if in primary view and there's more than one player in the *roster* to choose from.
  const showClearSelectedPlayerButton = totalPlayersAssignedToThisTrackerForView > 1 || showRosterPlayerSelectionCard;


  return (
    <div className="space-y-6 p-4">
      {/* Undo Button - Fixed position and easily accessible */}
      <motion.div
        className="fixed top-4 right-4 z-50"
        initial={{ opacity: 0, scale: 0.8 }}
        animate={{ opacity: 1, scale: 1 }}
        transition={{ duration: 0.3 }}
      >
        <Button
          onClick={undoLastAction}
          disabled={recentEvents.length === 0}
          variant="outline"
          size="lg"
          className="bg-red-50 border-red-300 text-red-600 hover:bg-red-100 shadow-lg"
        >
          <Undo className="h-5 w-5 mr-2" />
          Annuler Dernière Action
        </Button>
      </motion.div>

      {/* Selected Player Display */}
      <AnimatePresence>
        {selectedPlayer && (
          <motion.div
            initial={{ opacity: 0, y: -20, scale: 0.95 }}
            animate={{ opacity: 1, y: 0, scale: 1 }}
            exit={{ opacity: 0, y: -20, scale: 0.95 }}
            transition={{ duration: 0.3 }}
          >
            <Card className="border-2 border-green-400 bg-gradient-to-r from-green-50 to-emerald-50 dark:from-green-950 dark:to-emerald-950 shadow-lg">
              <CardContent className="p-6">
                <div className="flex items-center justify-between">
                  <div className="flex items-center gap-4">
                    <motion.div 
                      className="w-16 h-16 bg-gradient-to-br from-green-500 to-emerald-600 rounded-full flex items-center justify-center text-white font-bold text-xl shadow-lg"
                      whileHover={{ scale: 1.1 }}
                      transition={{ type: "spring", stiffness: 300 }}
                    >
                      {selectedPlayer.jersey_number || selectedPlayer.name.charAt(0)}
                    </motion.div>
                    <div>
                      <div className="font-bold text-xl text-green-800 dark:text-green-200">
                        {selectedPlayer.name}
                      </div>
                      <div className="text-sm text-green-600 dark:text-green-300 flex items-center gap-2">
                        <span className="px-2 py-1 bg-green-200 dark:bg-green-800 rounded-full text-xs font-medium">
                          {selectedTeam === 'home' ? 'Home' : 'Away'}
                        </span>
                        {selectedPlayer.position && (
                          <span className="px-2 py-1 bg-blue-200 dark:bg-blue-800 rounded-full text-xs font-medium">
                            {selectedPlayer.position}
                          </span>
                        )}
                        {selectedPlayer.jersey_number && (
                          <span className="px-2 py-1 bg-purple-200 dark:bg-purple-800 rounded-full text-xs font-medium">
                            #{selectedPlayer.jersey_number}
                          </span>
                        )}
                        {totalPlayersAssignedToThisTrackerForView === 1 && ( // Use the new variable name
                          <span className="px-2 py-1 bg-orange-200 dark:bg-orange-800 rounded-full text-xs font-medium">
                            Auto-selected
                          </span>
                        )}
                      </div>
                    </div>
                  </div>
                  {showClearSelectedPlayerButton && ( // Use the new variable for controlling clear button
                    <Button 
                      onClick={() => {
                        setSelectedPlayer(null);
                        setSelectedTeam(null);
                      }}
                      variant="outline"
                      size="sm"
                      className="hover:bg-red-50 hover:border-red-300"
                    >
                      Clear
                    </Button>
                  )}
                </div>
              </CardContent>
            </Card>
          </motion.div>
        )}
      </AnimatePresence>

      {/* Last Recorded Event */}
      <AnimatePresence>
        {lastRecordedEvent && (
          <motion.div
            initial={{ opacity: 0, x: -20 }}
            animate={{ opacity: 1, x: 0 }}
            exit={{ opacity: 0, x: 20 }}
            transition={{ duration: 0.4 }}
          >
            <Card className="border-2 border-blue-400 bg-gradient-to-r from-blue-50 to-cyan-50 dark:from-blue-950 dark:to-cyan-950 shadow-lg">
              <CardContent className="p-4">
                <div className="flex items-center gap-3">
                  <motion.div
                    className="w-12 h-12 bg-gradient-to-br from-blue-500 to-cyan-600 rounded-full flex items-center justify-center"
                    animate={{ 
                      scale: [1, 1.1, 1],
                      rotate: [0, 10, -10, 0] 
                    }}
                    transition={{ duration: 0.6 }}
                  >
                    <span className="text-white text-lg">⚽</span>
                  </motion.div>
                  <div className="flex-1">
                    <div className="font-semibold text-blue-800 dark:text-blue-200">
                      Last Event: {lastRecordedEvent.eventType.label}
                    </div>
                    <div className="text-sm text-blue-600 dark:text-blue-300">
                      {lastRecordedEvent.player && `by ${lastRecordedEvent.player.name} • `}
                      {new Date(lastRecordedEvent.timestamp).toLocaleTimeString()}
                    </div>
                  </div>
                </div>
              </CardContent>
            </Card>
          </motion.div>
        )}
      </AnimatePresence>

<<<<<<< HEAD
      {/* Player Selection from Roster - Show only in primary view mode and if multiple roster players exist */}
      {showRosterPlayerSelectionCard && (
=======
      {/* Player Selection - Only show when there are multiple players */}
      {showPlayerSelection && assignedPlayers && (
>>>>>>> a2b30cf9
        <motion.div
          initial={{ opacity: 0, y: 20 }}
          animate={{ opacity: 1, y: 0 }}
          transition={{ duration: 0.5, delay: 0.1 }}
        >
          <Card className="shadow-xl border-2 border-slate-200">
            <CardHeader className="bg-gradient-to-r from-slate-50 to-slate-100 dark:from-slate-800 dark:to-slate-900">
              <CardTitle className="text-xl flex items-center gap-2">
                <span className="text-2xl">⚽</span>
                Select Player
              </CardTitle>
            </CardHeader>
            <CardContent className="space-y-6 p-6">
              {assignedPlayers.home && assignedPlayers.home.length > 0 && (
                <div>
                  <h3 className="font-bold mb-4 text-lg text-blue-700 dark:text-blue-300 flex items-center gap-2">
                    <span className="w-4 h-4 bg-blue-500 rounded-full"></span>
                    Home Team
                  </h3>
                  <div className="grid grid-cols-2 sm:grid-cols-3 lg:grid-cols-4 gap-3">
                    {assignedPlayers.home.map((player, index) => (
                      <motion.div
                        key={`home-${player.id}`}
                        initial={{ opacity: 0, scale: 0.8 }}
                        animate={{ opacity: 1, scale: 1 }}
                        transition={{ duration: 0.3, delay: index * 0.05 }}
                        whileHover={{ scale: 1.05 }}
                        whileTap={{ scale: 0.95 }}
                      >
                        <Button
                          onClick={() => handlePlayerSelect(player, 'home')}
                          variant={selectedPlayer?.id === player.id && selectedTeam === 'home' ? 'default' : 'outline'}
                          className={`w-full h-auto p-4 flex flex-col items-center gap-2 transition-all duration-200 ${
                            selectedPlayer?.id === player.id && selectedTeam === 'home' 
                              ? 'bg-gradient-to-br from-blue-500 to-blue-600 text-white shadow-lg transform scale-105' 
                              : 'hover:bg-blue-50 hover:border-blue-300 dark:hover:bg-blue-950'
                          }`}
                        >
                          <div className={`w-10 h-10 rounded-full flex items-center justify-center font-bold text-sm ${
                            selectedPlayer?.id === player.id && selectedTeam === 'home'
                              ? 'bg-white text-blue-600'
                              : 'bg-blue-100 text-blue-700 dark:bg-blue-800 dark:text-blue-200'
                          }`}>
                            {player.jersey_number || player.name.charAt(0)}
                          </div>
                          <div className="text-center">
                            <div className="font-semibold text-sm">{player.name}</div>
                            {player.position && (
                              <div className="text-xs opacity-75">{player.position}</div>
                            )}
                          </div>
                        </Button>
                      </motion.div>
                    ))}
                  </div>
                </div>
              )}

              {assignedPlayers.away && assignedPlayers.away.length > 0 && (
                <div>
                  <h3 className="font-bold mb-4 text-lg text-red-700 dark:text-red-300 flex items-center gap-2">
                    <span className="w-4 h-4 bg-red-500 rounded-full"></span>
                    Away Team
                  </h3>
                  <div className="grid grid-cols-2 sm:grid-cols-3 lg:grid-cols-4 gap-3">
                    {assignedPlayers.away.map((player, index) => (
                      <motion.div
                        key={`away-${player.id}`}
                        initial={{ opacity: 0, scale: 0.8 }}
                        animate={{ opacity: 1, scale: 1 }}
                        transition={{ duration: 0.3, delay: index * 0.05 }}
                        whileHover={{ scale: 1.05 }}
                        whileTap={{ scale: 0.95 }}
                      >
                        <Button
                          onClick={() => handlePlayerSelect(player, 'away')}
                          variant={selectedPlayer?.id === player.id && selectedTeam === 'away' ? 'default' : 'outline'}
                          className={`w-full h-auto p-4 flex flex-col items-center gap-2 transition-all duration-200 ${
                            selectedPlayer?.id === player.id && selectedTeam === 'away' 
                              ? 'bg-gradient-to-br from-red-500 to-red-600 text-white shadow-lg transform scale-105' 
                              : 'hover:bg-red-50 hover:border-red-300 dark:hover:bg-red-950'
                          }`}
                        >
                          <div className={`w-10 h-10 rounded-full flex items-center justify-center font-bold text-sm ${
                            selectedPlayer?.id === player.id && selectedTeam === 'away'
                              ? 'bg-white text-red-600'
                              : 'bg-red-100 text-red-700 dark:bg-red-800 dark:text-red-200'
                          }`}>
                            {player.jersey_number || player.name.charAt(0)}
                          </div>
                          <div className="text-center">
                            <div className="font-semibold text-sm">{player.name}</div>
                            {player.position && (
                              <div className="text-xs opacity-75">{player.position}</div>
                            )}
                          </div>
                        </Button>
                      </motion.div>
                    ))}
                  </div>
                </div>
              )}
            </CardContent>
          </Card>
        </motion.div>
      )}

      {/* Event Types - Enhanced SVG Design */}
      {assignedEventTypes.length > 0 && (
        <motion.div
          initial={{ opacity: 0, y: 20 }}
          animate={{ opacity: 1, y: 0 }}
          transition={{ duration: 0.5, delay: 0.2 }}
        >
          <div className="bg-gradient-to-br from-purple-50 to-pink-50 dark:from-purple-900 dark:to-pink-900 rounded-2xl p-8 shadow-2xl border-2 border-purple-200">
            <div className="text-center mb-8">
              <h2 className="text-3xl font-bold bg-gradient-to-r from-purple-600 to-pink-600 bg-clip-text text-transparent">
                🎹 Record Events
              </h2>
              <p className="text-purple-600 dark:text-purple-300 mt-2">
                {totalPlayersAssignedToThisTrackerForView <= 1
                  ? (selectedPlayer ? `Recording for ${selectedPlayer.name}` : "Select a player, then tap event type")
                  : "Events per assigned player:"} {/* Changed message for Elite view */}
              </p>
            </div>

            {!isEliteView ? ( /* This is the Primary View */
              <div className="grid grid-cols-3 sm:grid-cols-4 lg:grid-cols-4 xl:grid-cols-5 gap-4 justify-items-center"> {/* Adjusted grid and gap for primary view */}
                {assignedEventTypes.map((eventType, index) => (
                  <motion.div
                    key={eventType.key}
                    initial={{ opacity: 0, scale: 0.5, y: 30 }}
                    animate={{ opacity: 1, scale: 1, y: 0 }}
                    transition={{
                      duration: 0.4,
                      delay: index * 0.1,
                      type: "spring",
                      stiffness: 250, // Slightly softer spring for primary view
                      damping: 20
                    }}
                    whileHover={{ scale: 1.05, y: -5 }} // Less aggressive hover for primary
                    whileTap={{ scale: 0.95 }}
                    className="relative"
                  >
                    <div className="text-center">
                      <EventTypeSvg
                        eventType={eventType.key}
<<<<<<< HEAD
                        isRecording={recordingEventType === eventType.key && selectedPlayer?.id !== undefined}
                        disabled={isRecording || !selectedPlayer}
                        onClick={() => {
                          if (!selectedPlayer) {
                            toast({ title: "No Player Selected", description: "Please select a player before recording an event.", variant: "destructive"});
                            return;
                          }
                          handleEventTypeClick(eventType);
                        }}
=======
                        isRecording={recordingEventType === eventType.key}
                        disabled={isRecording || (totalAssignedPlayers > 1 && !selectedPlayer)}
                        onClick={() => handleEventTypeClick(eventType)}
>>>>>>> a2b30cf9
                      />
                      <motion.div
                        className="mt-1 px-1.5 py-0.5 bg-white dark:bg-gray-800 rounded-full shadow-sm border border-gray-200 dark:border-gray-700 text-center" // Restored some styling for primary label
                        whileHover={{ scale: 1.05 }}
                      >
                        <span className="text-xs font-medium text-gray-700 dark:text-gray-300 block truncate w-full leading-tight"> {/* Standard text-xs, standard colors */}
                          {eventType.label}
                        </span>
                      </motion.div>
                    </div>

                    {recordingEventType === eventType.key && selectedPlayer?.id !== undefined && ( // Check selectedPlayer for animation too
                      <motion.div
                        className="absolute -inset-2 rounded-full border-2 border-green-500" // Standard animation inset/border
                        animate={{
                          scale: [1, 1.15, 1],
                          opacity: [0.7, 1, 0.7]
                        }}
                        transition={{ duration: 0.8, repeat: Infinity }}
                      />
                    )}
                  </motion.div>
                ))}
              </div>
            ) : ( /* This is the Elite Tier View */
              <div>
                <h3 className="text-xl font-semibold mb-3 text-center text-purple-700 dark:text-purple-300">
                  Record Events by Player
                </h3>
                {(() => {
                  const allPlayersList = assignedPlayers ? [...(assignedPlayers.home || []), ...(assignedPlayers.away || [])] : [];
                  const playerSections = allPlayersList.map(player => (
                    <div
                      key={player.id}
                      className={`border rounded-lg transition-all duration-300 ease-in-out ${
<<<<<<< HEAD
                        totalPlayersAssignedToThisTrackerForView === 2 ? 'flex-1 min-w-0 p-2' : 'p-2'
=======
                        totalAssignedPlayers === 2 ? 'flex-1 min-w-0 p-2' : 'p-2'
>>>>>>> a2b30cf9
                      } ${
                        selectedPlayer?.id === player.id
                          ? 'bg-green-50 dark:bg-green-900 border-green-400 dark:border-green-600 ring-1 ring-green-500 shadow-sm'
                          : 'bg-white dark:bg-slate-800 hover:shadow-md'
                      }`}
                    >
                      <CardTitle
                        className={`mb-1.5 cursor-pointer flex items-center justify-between px-2 py-1 rounded ${
                          selectedPlayer?.id === player.id
                            ? 'text-green-700 dark:text-green-200 bg-green-100 dark:bg-green-800'
                            : 'text-slate-700 dark:text-slate-300 hover:bg-slate-50 dark:hover:bg-slate-700'
                        }`}
                        onClick={() => handlePlayerSelect(player, assignedPlayers && assignedPlayers.home.includes(player) ? 'home' : 'away')}
                      >
                        <div className="truncate">
                          {player.jersey_number && <span className="font-semibold text-xs">#{player.jersey_number} </span>}
                          <span className="text-sm font-medium">{player.name}</span>
                          <span className={`text-xs ml-1.5 px-1 py-0 rounded-full ${
<<<<<<< HEAD
                            assignedPlayers.home.includes(player)
                              ? 'bg-blue-100 text-blue-700 dark:bg-blue-700 dark:text-blue-200'
                              : 'bg-red-100 text-red-700 dark:bg-red-700 dark:text-red-200'
                          }`}>
                            {assignedPlayers.home.includes(player) ? 'H' : 'A'}
=======
                            assignedPlayers && assignedPlayers.home.includes(player)
                              ? 'bg-blue-100 text-blue-700 dark:bg-blue-700 dark:text-blue-200'
                              : 'bg-red-100 text-red-700 dark:bg-red-700 dark:text-red-200'
                          }`}>
                            {assignedPlayers && assignedPlayers.home.includes(player) ? 'H' : 'A'}
>>>>>>> a2b30cf9
                          </span>
                        </div>
                        {selectedPlayer?.id === player.id && (
                          <span className="text-xs font-semibold px-1 py-0 bg-green-500 text-white rounded-full shadow-sm">SEL</span>
                        )}
                      </CardTitle>

                      <motion.div initial={{ opacity: 1 }} animate={{ opacity: 1 }} transition={{ duration: 0.3 }}>
<<<<<<< HEAD
                        <div className={`grid ${totalPlayersAssignedToThisTrackerForView === 2 ? 'grid-cols-3 gap-1.5' : 'grid-cols-4 sm:grid-cols-5 md:grid-cols-6 gap-1.5'} justify-items-center pt-1`}>
=======
                        <div className={`grid ${totalAssignedPlayers === 2 ? 'grid-cols-3 gap-1.5' : 'grid-cols-4 sm:grid-cols-5 md:grid-cols-6 gap-1.5'} justify-items-center pt-1`}>
>>>>>>> a2b30cf9
                          {assignedEventTypes.map((eventType, index) => (
                            <motion.div
                              key={`${player.id}-${eventType.key}`}
                              initial={{ opacity: 0, scale: 0.5, y: 20 }}
                              animate={{ opacity: 1, scale: 1, y: 0 }}
                              transition={{
                                duration: 0.3,
                                delay: index * 0.05,
                                type: "spring",
                                stiffness: 280,
                                damping: 18
                              }}
                              whileHover={{ scale: 1.1 }}
                              whileTap={{ scale: 0.9 }}
                              className="relative"
                            >
                              <div className="text-center">
                                <EventTypeSvg
                                  eventType={eventType.key}
                                  isRecording={recordingEventType === eventType.key && selectedPlayer?.id === player.id}
                                  disabled={isRecording}
                                  onClick={() => {
                                    const teamForThisPlayer = assignedPlayers && assignedPlayers.home.includes(player) ? 'home' : 'away';
                                    handlePlayerSelect(player, teamForThisPlayer);
                                    handleEventTypeClick(eventType);
                                  }}
                                />
<<<<<<< HEAD
                                <div
                                  className="mt-0.5 text-center"
                                >
=======
                                <div className="mt-0.5 text-center">
>>>>>>> a2b30cf9
                                  <span className="text-purple-700 dark:text-purple-300 block truncate w-full" style={{ fontSize: '0.6rem', lineHeight: '0.75rem' }}>
                                    {eventType.label}
                                  </span>
                                </div>
                              </div>
                              {recordingEventType === eventType.key && selectedPlayer?.id === player.id && (
                                <motion.div
                                  className="absolute -inset-1 rounded-full border border-green-600"
                                  animate={{
                                    scale: [1, 1.15, 1],
                                    opacity: [0.6, 0.9, 0.6]
                                  }}
                                  transition={{ duration: 0.7, repeat: Infinity }}
                                />
                              )}
                            </motion.div>
                          ))}
                        </div>
                      </motion.div>
                    </div>
                  ));

                  if (totalPlayersAssignedToThisTrackerForView === 2) {
                    return <div className="flex flex-row gap-2 items-start">{playerSections}</div>;
                  } else {
                    return <div className="space-y-2">{playerSections}</div>;
                  }
                })()}
              </div>
            )}

            {isRecording && (
              <motion.div
                initial={{ opacity: 0, scale: 0.8 }}
                animate={{ opacity: 1, scale: 1 }}
                className="mt-8 text-center"
              >
                <div className="inline-flex items-center gap-3 px-6 py-3 bg-gradient-to-r from-green-500 to-emerald-600 text-white rounded-full text-lg font-bold shadow-xl">
                  <motion.div
                    className="w-4 h-4 bg-white rounded-full"
                    animate={{ scale: [1, 1.5, 1] }}
                    transition={{ duration: 0.6, repeat: Infinity }}
                  />
                  Recording Event...
                </div>
              </motion.div>
            )}
          </div>
        </motion.div>
      )}
    </div>
  );
};

export default TrackerPianoInput;<|MERGE_RESOLUTION|>--- conflicted
+++ resolved
@@ -1,4 +1,3 @@
-
 import React, { useState, useEffect, useCallback } from 'react';
 import { Card, CardContent, CardHeader, CardTitle } from '@/components/ui/card';
 import { Button } from '@/components/ui/button';
@@ -124,12 +123,20 @@
       return;
     }
 
+    // console.log('=== TRACKER DEBUG: Starting fetchAssignments (User/Match specific) ==='); // Removed console.log
+    // console.log('User ID:', user.id); // Removed console.log
+    // console.log('Match ID:', matchId); // Removed console.log
+
     try {
       const { data, error } = await supabase
         .from('match_tracker_assignments')
         .select('*')
         .eq('match_id', matchId)
         .eq('tracker_user_id', user.id);
+
+      // console.log('=== RAW ASSIGNMENTS DATA ==='); // Removed console.log
+      // console.log('Assignments found:', data?.length || 0); // Removed console.log
+      // console.log('Full assignments data:', data); // Removed console.log
 
       if (error) {
         console.error("Error fetching tracker assignments:", error);
@@ -357,12 +364,12 @@
   // Renamed to be specific to players assigned to this tracker, for view logic
   const totalPlayersAssignedToThisTrackerForView = (assignedPlayers?.home?.length || 0) + (assignedPlayers?.away?.length || 0);
   const isEliteView = totalPlayersAssignedToThisTrackerForView > 1;
-
+  
   // Show the main player selection card (full roster) only if not in Elite Tier multi-player view (i.e., in primary view)
   // AND if there's actually more than one player in the full match roster to choose from.
-  const showRosterPlayerSelectionCard =
-    totalPlayersAssignedToThisTrackerForView <= 1 &&
-    fullMatchRoster &&
+  const showRosterPlayerSelectionCard = 
+    totalPlayersAssignedToThisTrackerForView <= 1 && 
+    fullMatchRoster && 
     ((fullMatchRoster.home?.length || 0) + (fullMatchRoster.away?.length || 0)) > 1;
 
   // This controls the "Clear" button on the top "Selected Player Display" card.
@@ -496,13 +503,8 @@
         )}
       </AnimatePresence>
 
-<<<<<<< HEAD
       {/* Player Selection from Roster - Show only in primary view mode and if multiple roster players exist */}
       {showRosterPlayerSelectionCard && (
-=======
-      {/* Player Selection - Only show when there are multiple players */}
-      {showPlayerSelection && assignedPlayers && (
->>>>>>> a2b30cf9
         <motion.div
           initial={{ opacity: 0, y: 20 }}
           animate={{ opacity: 1, y: 0 }}
@@ -516,7 +518,7 @@
               </CardTitle>
             </CardHeader>
             <CardContent className="space-y-6 p-6">
-              {assignedPlayers.home && assignedPlayers.home.length > 0 && (
+              {assignedPlayers?.home?.length > 0 && (
                 <div>
                   <h3 className="font-bold mb-4 text-lg text-blue-700 dark:text-blue-300 flex items-center gap-2">
                     <span className="w-4 h-4 bg-blue-500 rounded-full"></span>
@@ -561,7 +563,7 @@
                 </div>
               )}
 
-              {assignedPlayers.away && assignedPlayers.away.length > 0 && (
+              {assignedPlayers?.away?.length > 0 && (
                 <div>
                   <h3 className="font-bold mb-4 text-lg text-red-700 dark:text-red-300 flex items-center gap-2">
                     <span className="w-4 h-4 bg-red-500 rounded-full"></span>
@@ -623,7 +625,7 @@
                 🎹 Record Events
               </h2>
               <p className="text-purple-600 dark:text-purple-300 mt-2">
-                {totalPlayersAssignedToThisTrackerForView <= 1
+                {totalPlayersAssignedToThisTrackerForView <= 1 
                   ? (selectedPlayer ? `Recording for ${selectedPlayer.name}` : "Select a player, then tap event type")
                   : "Events per assigned player:"} {/* Changed message for Elite view */}
               </p>
@@ -633,7 +635,7 @@
               <div className="grid grid-cols-3 sm:grid-cols-4 lg:grid-cols-4 xl:grid-cols-5 gap-4 justify-items-center"> {/* Adjusted grid and gap for primary view */}
                 {assignedEventTypes.map((eventType, index) => (
                   <motion.div
-                    key={eventType.key}
+                    key={eventType.key} 
                     initial={{ opacity: 0, scale: 0.5, y: 30 }}
                     animate={{ opacity: 1, scale: 1, y: 0 }}
                     transition={{
@@ -650,9 +652,8 @@
                     <div className="text-center">
                       <EventTypeSvg
                         eventType={eventType.key}
-<<<<<<< HEAD
                         isRecording={recordingEventType === eventType.key && selectedPlayer?.id !== undefined}
-                        disabled={isRecording || !selectedPlayer}
+                        disabled={isRecording || !selectedPlayer} 
                         onClick={() => {
                           if (!selectedPlayer) {
                             toast({ title: "No Player Selected", description: "Please select a player before recording an event.", variant: "destructive"});
@@ -660,11 +661,6 @@
                           }
                           handleEventTypeClick(eventType);
                         }}
-=======
-                        isRecording={recordingEventType === eventType.key}
-                        disabled={isRecording || (totalAssignedPlayers > 1 && !selectedPlayer)}
-                        onClick={() => handleEventTypeClick(eventType)}
->>>>>>> a2b30cf9
                       />
                       <motion.div
                         className="mt-1 px-1.5 py-0.5 bg-white dark:bg-gray-800 rounded-full shadow-sm border border-gray-200 dark:border-gray-700 text-center" // Restored some styling for primary label
@@ -691,64 +687,48 @@
               </div>
             ) : ( /* This is the Elite Tier View */
               <div>
-                <h3 className="text-xl font-semibold mb-3 text-center text-purple-700 dark:text-purple-300">
+                <h3 className="text-xl font-semibold mb-3 text-center text-purple-700 dark:text-purple-300"> 
                   Record Events by Player
                 </h3>
                 {(() => {
-                  const allPlayersList = assignedPlayers ? [...(assignedPlayers.home || []), ...(assignedPlayers.away || [])] : [];
+                  const allPlayersList = assignedPlayers ? [...assignedPlayers.home, ...assignedPlayers.away] : [];
                   const playerSections = allPlayersList.map(player => (
-                    <div
-                      key={player.id}
+                    <div 
+                      key={player.id} 
                       className={`border rounded-lg transition-all duration-300 ease-in-out ${
-<<<<<<< HEAD
-                        totalPlayersAssignedToThisTrackerForView === 2 ? 'flex-1 min-w-0 p-2' : 'p-2'
-=======
-                        totalAssignedPlayers === 2 ? 'flex-1 min-w-0 p-2' : 'p-2'
->>>>>>> a2b30cf9
+                        totalPlayersAssignedToThisTrackerForView === 2 ? 'flex-1 min-w-0 p-2' : 'p-2' 
                       } ${
-                        selectedPlayer?.id === player.id
+                        selectedPlayer?.id === player.id 
                           ? 'bg-green-50 dark:bg-green-900 border-green-400 dark:border-green-600 ring-1 ring-green-500 shadow-sm'
                           : 'bg-white dark:bg-slate-800 hover:shadow-md'
                       }`}
                     >
-                      <CardTitle
+                      <CardTitle 
                         className={`mb-1.5 cursor-pointer flex items-center justify-between px-2 py-1 rounded ${
-                          selectedPlayer?.id === player.id
-                            ? 'text-green-700 dark:text-green-200 bg-green-100 dark:bg-green-800'
+                          selectedPlayer?.id === player.id 
+                            ? 'text-green-700 dark:text-green-200 bg-green-100 dark:bg-green-800' 
                             : 'text-slate-700 dark:text-slate-300 hover:bg-slate-50 dark:hover:bg-slate-700'
                         }`}
-                        onClick={() => handlePlayerSelect(player, assignedPlayers && assignedPlayers.home.includes(player) ? 'home' : 'away')}
+                        onClick={() => handlePlayerSelect(player, assignedPlayers.home.includes(player) ? 'home' : 'away')}
                       >
-                        <div className="truncate">
-                          {player.jersey_number && <span className="font-semibold text-xs">#{player.jersey_number} </span>}
-                          <span className="text-sm font-medium">{player.name}</span>
-                          <span className={`text-xs ml-1.5 px-1 py-0 rounded-full ${
-<<<<<<< HEAD
-                            assignedPlayers.home.includes(player)
-                              ? 'bg-blue-100 text-blue-700 dark:bg-blue-700 dark:text-blue-200'
+                        <div className="truncate"> 
+                          {player.jersey_number && <span className="font-semibold text-xs">#{player.jersey_number} </span>} 
+                          <span className="text-sm font-medium">{player.name}</span> 
+                          <span className={`text-xs ml-1.5 px-1 py-0 rounded-full ${ 
+                            assignedPlayers.home.includes(player) 
+                              ? 'bg-blue-100 text-blue-700 dark:bg-blue-700 dark:text-blue-200' 
                               : 'bg-red-100 text-red-700 dark:bg-red-700 dark:text-red-200'
                           }`}>
-                            {assignedPlayers.home.includes(player) ? 'H' : 'A'}
-=======
-                            assignedPlayers && assignedPlayers.home.includes(player)
-                              ? 'bg-blue-100 text-blue-700 dark:bg-blue-700 dark:text-blue-200'
-                              : 'bg-red-100 text-red-700 dark:bg-red-700 dark:text-red-200'
-                          }`}>
-                            {assignedPlayers && assignedPlayers.home.includes(player) ? 'H' : 'A'}
->>>>>>> a2b30cf9
+                            {assignedPlayers.home.includes(player) ? 'H' : 'A'} 
                           </span>
                         </div>
                         {selectedPlayer?.id === player.id && (
-                          <span className="text-xs font-semibold px-1 py-0 bg-green-500 text-white rounded-full shadow-sm">SEL</span>
+                          <span className="text-xs font-semibold px-1 py-0 bg-green-500 text-white rounded-full shadow-sm">SEL</span> 
                         )}
                       </CardTitle>
-
+                      
                       <motion.div initial={{ opacity: 1 }} animate={{ opacity: 1 }} transition={{ duration: 0.3 }}>
-<<<<<<< HEAD
                         <div className={`grid ${totalPlayersAssignedToThisTrackerForView === 2 ? 'grid-cols-3 gap-1.5' : 'grid-cols-4 sm:grid-cols-5 md:grid-cols-6 gap-1.5'} justify-items-center pt-1`}>
-=======
-                        <div className={`grid ${totalAssignedPlayers === 2 ? 'grid-cols-3 gap-1.5' : 'grid-cols-4 sm:grid-cols-5 md:grid-cols-6 gap-1.5'} justify-items-center pt-1`}>
->>>>>>> a2b30cf9
                           {assignedEventTypes.map((eventType, index) => (
                             <motion.div
                               key={`${player.id}-${eventType.key}`}
@@ -769,20 +749,19 @@
                                 <EventTypeSvg
                                   eventType={eventType.key}
                                   isRecording={recordingEventType === eventType.key && selectedPlayer?.id === player.id}
-                                  disabled={isRecording}
+                                  // An event button for a player implies that player *should* be selected for the action.
+                                  // Disable if another event is already recording OR if this player is not the globally selected one (optional, for stricter feedback)
+                                  // For now, only disable if isRecording. The handleEventTypeClick will set the player.
+                                  disabled={isRecording} 
                                   onClick={() => {
-                                    const teamForThisPlayer = assignedPlayers && assignedPlayers.home.includes(player) ? 'home' : 'away';
+                                    const teamForThisPlayer = assignedPlayers.home.includes(player) ? 'home' : 'away';
                                     handlePlayerSelect(player, teamForThisPlayer);
                                     handleEventTypeClick(eventType);
                                   }}
                                 />
-<<<<<<< HEAD
-                                <div
-                                  className="mt-0.5 text-center"
+                                <div 
+                                  className="mt-0.5 text-center" 
                                 >
-=======
-                                <div className="mt-0.5 text-center">
->>>>>>> a2b30cf9
                                   <span className="text-purple-700 dark:text-purple-300 block truncate w-full" style={{ fontSize: '0.6rem', lineHeight: '0.75rem' }}>
                                     {eventType.label}
                                   </span>
@@ -790,7 +769,7 @@
                               </div>
                               {recordingEventType === eventType.key && selectedPlayer?.id === player.id && (
                                 <motion.div
-                                  className="absolute -inset-1 rounded-full border border-green-600"
+                                  className="absolute -inset-1 rounded-full border border-green-600" 
                                   animate={{
                                     scale: [1, 1.15, 1],
                                     opacity: [0.6, 0.9, 0.6]
@@ -804,7 +783,7 @@
                       </motion.div>
                     </div>
                   ));
-
+                  
                   if (totalPlayersAssignedToThisTrackerForView === 2) {
                     return <div className="flex flex-row gap-2 items-start">{playerSections}</div>;
                   } else {
