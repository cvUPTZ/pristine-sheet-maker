import React, { useState, useEffect, useCallback } from 'react';
import { Card, CardContent, CardHeader, CardTitle } from '@/components/ui/card';
import { Button } from '@/components/ui/button';
import { useToast } from '@/hooks/use-toast';
import { supabase } from '@/integrations/supabase/client';
import { useAuth } from '@/context/AuthContext';
import { EventType } from '@/types';
import { useRealtimeMatch } from '@/hooks/useRealtimeMatch';
import { useUnifiedTrackerConnection } from '@/hooks/useUnifiedTrackerConnection';
import { motion, AnimatePresence } from 'framer-motion';
import EventTypeSvg from '@/components/match/EventTypeSvg';
import { Undo } from 'lucide-react';

// Define interfaces for type safety
interface TrackerPianoInputProps {
  matchId: string;
  onRecordEvent: ( // Added prop
    eventTypeKey: string,
    playerId?: number,
    teamContext?: 'home' | 'away',
    details?: Record<string, any>
  ) => Promise<void>;
}

export interface PlayerForPianoInput {
  id: number;
  name: string;
  position?: string;
  jersey_number?: number;
}

interface AssignedPlayers {
  home: PlayerForPianoInput[];
  away: PlayerForPianoInput[];
}

interface EnhancedEventType {
  key: string;
  label: string;
  category?: string;
  subcategory?: string;
  description?: string;
}

const TrackerPianoInput: React.FC<TrackerPianoInputProps> = ({ matchId, onRecordEvent }) => {
  const [assignedEventTypes, setAssignedEventTypes] = useState<EnhancedEventType[]>([]);
  const [assignedPlayers, setAssignedPlayers] = useState<AssignedPlayers | null>(null);
  const [selectedPlayer, setSelectedPlayer] = useState<PlayerForPianoInput | null>(null);
  const [selectedTeam, setSelectedTeam] = useState<'home' | 'away' | null>(null);
  const [loading, setLoading] = useState(true);
  const [error, setError] = useState<string | null>(null);
  const [isRecording, setIsRecording] = useState(false);
  const [lastRecordedEvent, setLastRecordedEvent] = useState<any>(null);
  const [fullMatchRoster, setFullMatchRoster] = useState<AssignedPlayers | null>(null);
  const [recordingEventType, setRecordingEventType] = useState<string | null>(null);
  const [recentEvents, setRecentEvents] = useState<any[]>([]);

  const { toast } = useToast();
  const { user } = useAuth(); // user.id will be used for local checks, but trackerUserId for event is from TrackerInterface

  // Use the centralized real-time system
  const { } = useRealtimeMatch({
    matchId,
    onEventReceived: (event) => {
      // console.log('[TrackerPianoInput] Event received via real-time:', event); // Removed console.log
      if (event.created_by === user?.id) {
        const eventInfo = {
          id: event.id,
          eventType: { key: event.type, label: event.type },
          player: selectedPlayer,
          timestamp: Date.now()
        };
        setLastRecordedEvent(eventInfo);
        setRecentEvents(prev => [eventInfo, ...prev.slice(0, 4)]); // Keep last 5 events
      }
    }
  });

  // Use unified tracker connection for status broadcasting
  const { broadcastStatus } = useUnifiedTrackerConnection(matchId, user?.id || '');

  const fetchMatchDetails = useCallback(async () => {
    if (!matchId) {
      console.error("Match ID is missing.");
      return;
    }

    try {
      const { data: matchData, error: matchError } = await supabase
        .from('matches')
        .select('home_team_players, away_team_players')
        .eq('id', matchId)
        .single();

      if (matchError) {
        console.error("Error fetching match details:", matchError);
        return;
      }

      const parsePlayerData = (data: any): PlayerForPianoInput[] => {
        if (typeof data === 'string') {
          try {
            return JSON.parse(data);
          } catch {
            return [];
          }
        }
        return Array.isArray(data) ? data : [];
      };

      const homePlayers = parsePlayerData(matchData.home_team_players);
      const awayPlayers = parsePlayerData(matchData.away_team_players);
      setFullMatchRoster({ home: homePlayers, away: awayPlayers });

    } catch (error: any) {
      console.error("Error fetching match details:", error);
    }
  }, [matchId]);

  const fetchAssignments = useCallback(async () => {
    if (!matchId || !user?.id) {
      // console.error("Match ID or user ID is missing."); // Kept for critical issues
      return;
    }

    // console.log('=== TRACKER DEBUG: Starting fetchAssignments (User/Match specific) ==='); // Removed console.log
    // console.log('User ID:', user.id); // Removed console.log
    // console.log('Match ID:', matchId); // Removed console.log

    try {
      const { data, error } = await supabase
        .from('match_tracker_assignments')
        .select('*')
        .eq('match_id', matchId)
        .eq('tracker_user_id', user.id);

      // console.log('=== RAW ASSIGNMENTS DATA ==='); // Removed console.log
      // console.log('Assignments found:', data?.length || 0); // Removed console.log
      // console.log('Full assignments data:', data); // Removed console.log

      if (error) {
        console.error("Error fetching tracker assignments:", error);
        setError("Failed to fetch tracker assignments");
        setLoading(false);
        return;
      }

      if (!data || data.length === 0) {
        // console.log("No assignments found - setting error state"); // Kept for important state change
        setError("No assignments found for this tracker and match. Please contact your administrator.");
        setAssignedEventTypes([]);
        setAssignedPlayers({ home: [], away: [] });
        setLoading(false);
        return;
      }

      const eventTypes = Array.from(new Set(data.flatMap(assignment => assignment.assigned_event_types || [])));
      const assignedEventTypesData: EnhancedEventType[] = eventTypes
        .filter(key => key)
        .map(key => ({ key, label: key }));
      setAssignedEventTypes(assignedEventTypesData);

      const homePlayers: PlayerForPianoInput[] = [];
      const awayPlayers: PlayerForPianoInput[] = [];

      data.forEach(assignment => {
        if (assignment.player_team_id === 'home') {
          const player = fullMatchRoster?.home?.find(p => String(p.id) === String(assignment.player_id));
          if (player && !homePlayers.some(p => p.id === player.id)) {
            homePlayers.push(player);
          }
        } else if (assignment.player_team_id === 'away') {
          const player = fullMatchRoster?.away?.find(p => String(assignment.player_id) === String(assignment.player_id));
          if (player && !awayPlayers.some(p => p.id === player.id)) {
            awayPlayers.push(player);
          }
        }
      });

      setAssignedPlayers({ home: homePlayers, away: awayPlayers });
      setError(null);

    } catch (error: any) {
      console.error("Error fetching tracker assignments:", error);
      setError("Failed to fetch tracker assignments");
    } finally {
      setLoading(false);
    }
  }, [matchId, user?.id, fullMatchRoster]);

  useEffect(() => {
    fetchMatchDetails();
  }, [fetchMatchDetails]);

  useEffect(() => {
    if (fullMatchRoster) {
      fetchAssignments();
    }
  }, [fetchAssignments, fullMatchRoster]);

  const undoLastAction = async () => {
    if (recentEvents.length === 0) {
      toast({
        title: "Aucune action à annuler",
        description: "Il n'y a pas d'action récente à annuler",
        variant: "destructive",
      });
      return;
    }

    const lastEvent = recentEvents[0];
    
    try {
      const { error } = await supabase
        .from('match_events')
        .delete()
        .eq('id', lastEvent.id);

      if (error) throw error;

      // Remove from local state
      setRecentEvents(prev => prev.slice(1));
      setLastRecordedEvent(null);

      toast({
        title: "Action annulée",
        description: `L'événement ${lastEvent.eventType.label} a été supprimé`,
      });

    } catch (error: any) {
      console.error('Error undoing last action:', error);
      toast({
        title: "Erreur",
        description: "Impossible d'annuler la dernière action",
        variant: "destructive",
      });
    }
  };

  const handleEventTypeClick = async (eventType: EnhancedEventType) => {
    setIsRecording(true);
    setRecordingEventType(eventType.key);
    broadcastStatus({ status: 'recording', timestamp: Date.now() });

    let teamContextForEvent: 'home' | 'away' | undefined = undefined;
    // selectedTeam is set by handlePlayerSelect
    if (selectedPlayer && selectedTeam) {
      teamContextForEvent = selectedTeam;
    }
    // If no player is selected, teamContext remains undefined, which is fine.

    try {
      await onRecordEvent( // Use the prop here
        eventType.key,
        selectedPlayer?.id, // Pass selected player's ID if a player is selected
        teamContextForEvent, // Pass team context if a player is selected
        {
          recorded_via: 'piano',
          // You can add other piano-specific details here, e.g., coordinates if captured
        }
      );
      
      // For local UI feedback (recent events list)
      const eventInfoForRecentList = {
        id: `local-${Date.now()}-${eventType.key}`, // Temporary local ID
        eventType: { key: eventType.key, label: eventType.label }, // Use the structure expected by recentEvents
        player: selectedPlayer, // Keep the selected player object for display
        timestamp: Date.now()
      };
      setLastRecordedEvent(eventInfoForRecentList); // Update last recorded event display
      setRecentEvents(prev => [eventInfoForRecentList, ...prev.slice(0, 4)]); // Update recent events list

      // The main success toast is handled by onRecordEvent in TrackerInterface.
      // Optionally, reset selections or provide further local feedback.
      // E.g., clear selected player if events are usually one-off for a player selection:
      // setSelectedPlayer(null);
      // setSelectedTeam(null);
      // However, users might want to record multiple events for the same player, so avoid auto-clearing for now.

    } catch (error: any) {
      console.error('Error calling onRecordEvent from PianoInput:', error);
      // Error toast is handled by onRecordEvent in TrackerInterface.
    } finally {
      setIsRecording(false);
      setRecordingEventType(null);
      broadcastStatus({ status: 'active', timestamp: Date.now() });
    }
  };

  const handlePlayerSelect = (player: PlayerForPianoInput, team: 'home' | 'away') => {
    setSelectedPlayer(player);
    setSelectedTeam(team);
  };

  useEffect(() => {
    if (assignedPlayers && !selectedPlayer) {
      const allPlayers = [...(assignedPlayers.home || []), ...(assignedPlayers.away || [])];
      if (allPlayers.length === 1) {
        const singlePlayer = allPlayers[0];
        const isHomePlayer = assignedPlayers.home?.includes(singlePlayer);
        setSelectedPlayer(singlePlayer);
        setSelectedTeam(isHomePlayer ? 'home' : 'away');
      }
    }
  }, [assignedPlayers, selectedPlayer]);

  if (loading) {
    return (
      <div className="flex items-center justify-center p-8">
        <motion.div 
          className="text-center"
          initial={{ opacity: 0, scale: 0.9 }}
          animate={{ opacity: 1, scale: 1 }}
          transition={{ duration: 0.5 }}
        >
          <motion.div 
            className="w-16 h-16 mx-auto mb-4 border-4 border-blue-500 border-t-transparent rounded-full"
            animate={{ rotate: 360 }}
            transition={{ duration: 1, repeat: Infinity, ease: "linear" }}
          />
          <div className="text-lg font-semibold mb-2">Loading assignments...</div>
          <div className="text-sm text-gray-600">Please wait while we fetch your tracker assignments.</div>
        </motion.div>
      </div>
    );
  }

  if (error) {
    return (
      <motion.div 
        className="flex items-center justify-center p-8"
        initial={{ opacity: 0, y: 20 }}
        animate={{ opacity: 1, y: 0 }}
      >
        <div className="text-center">
          <div className="text-lg font-semibold mb-2 text-red-600">Assignment Error</div>
          <div className="text-sm text-gray-600 mb-4">{error}</div>
          <Button onClick={fetchAssignments} variant="outline">
            Retry
          </Button>
        </div>
      </motion.div>
    );
  }

  if (!assignedEventTypes.length && !assignedPlayers?.home?.length && !assignedPlayers?.away?.length) {
    return (
      <motion.div 
        className="flex items-center justify-center p-8"
        initial={{ opacity: 0, scale: 0.9 }}
        animate={{ opacity: 1, scale: 1 }}
      >
        <div className="text-center">
          <div className="text-lg font-semibold mb-2">No Assignments</div>
          <div className="text-sm text-gray-600 mb-4">You have no event types or players assigned for this match.</div>
          <Button onClick={fetchAssignments} variant="outline">
            Refresh Assignments
          </Button>
        </div>
      </motion.div>
    );
  }

  const totalAssignedPlayers = (assignedPlayers?.home?.length || 0) + (assignedPlayers?.away?.length || 0);
  const showPlayerSelection = totalAssignedPlayers > 1;

  return (
    <div className="space-y-6 p-4">
      {/* Undo Button - Fixed position and easily accessible */}
      <motion.div
        className="fixed top-4 right-4 z-50"
        initial={{ opacity: 0, scale: 0.8 }}
        animate={{ opacity: 1, scale: 1 }}
        transition={{ duration: 0.3 }}
      >
        <Button
          onClick={undoLastAction}
          disabled={recentEvents.length === 0}
          variant="outline"
          size="lg"
          className="bg-red-50 border-red-300 text-red-600 hover:bg-red-100 shadow-lg"
        >
          <Undo className="h-5 w-5 mr-2" />
          Annuler Dernière Action
        </Button>
      </motion.div>

      {/* Selected Player Display */}
      <AnimatePresence>
        {selectedPlayer && (
          <motion.div
            initial={{ opacity: 0, y: -20, scale: 0.95 }}
            animate={{ opacity: 1, y: 0, scale: 1 }}
            exit={{ opacity: 0, y: -20, scale: 0.95 }}
            transition={{ duration: 0.3 }}
          >
            <Card className="border-2 border-green-400 bg-gradient-to-r from-green-50 to-emerald-50 dark:from-green-950 dark:to-emerald-950 shadow-lg">
              <CardContent className="p-6">
                <div className="flex items-center justify-between">
                  <div className="flex items-center gap-4">
                    <motion.div 
                      className="w-16 h-16 bg-gradient-to-br from-green-500 to-emerald-600 rounded-full flex items-center justify-center text-white font-bold text-xl shadow-lg"
                      whileHover={{ scale: 1.1 }}
                      transition={{ type: "spring", stiffness: 300 }}
                    >
                      {selectedPlayer.jersey_number || selectedPlayer.name.charAt(0)}
                    </motion.div>
                    <div>
                      <div className="font-bold text-xl text-green-800 dark:text-green-200">
                        {selectedPlayer.name}
                      </div>
                      <div className="text-sm text-green-600 dark:text-green-300 flex items-center gap-2">
                        <span className="px-2 py-1 bg-green-200 dark:bg-green-800 rounded-full text-xs font-medium">
                          {selectedTeam === 'home' ? 'Home' : 'Away'}
                        </span>
                        {selectedPlayer.position && (
                          <span className="px-2 py-1 bg-blue-200 dark:bg-blue-800 rounded-full text-xs font-medium">
                            {selectedPlayer.position}
                          </span>
                        )}
                        {selectedPlayer.jersey_number && (
                          <span className="px-2 py-1 bg-purple-200 dark:bg-purple-800 rounded-full text-xs font-medium">
                            #{selectedPlayer.jersey_number}
                          </span>
                        )}
                        {totalAssignedPlayers === 1 && (
                          <span className="px-2 py-1 bg-orange-200 dark:bg-orange-800 rounded-full text-xs font-medium">
                            Auto-selected
                          </span>
                        )}
                      </div>
                    </div>
                  </div>
                  {showPlayerSelection && (
                    <Button 
                      onClick={() => {
                        setSelectedPlayer(null);
                        setSelectedTeam(null);
                      }}
                      variant="outline"
                      size="sm"
                      className="hover:bg-red-50 hover:border-red-300"
                    >
                      Clear
                    </Button>
                  )}
                </div>
              </CardContent>
            </Card>
          </motion.div>
        )}
      </AnimatePresence>

      {/* Last Recorded Event */}
      <AnimatePresence>
        {lastRecordedEvent && (
          <motion.div
            initial={{ opacity: 0, x: -20 }}
            animate={{ opacity: 1, x: 0 }}
            exit={{ opacity: 0, x: 20 }}
            transition={{ duration: 0.4 }}
          >
            <Card className="border-2 border-blue-400 bg-gradient-to-r from-blue-50 to-cyan-50 dark:from-blue-950 dark:to-cyan-950 shadow-lg">
              <CardContent className="p-4">
                <div className="flex items-center gap-3">
                  <motion.div
                    className="w-12 h-12 bg-gradient-to-br from-blue-500 to-cyan-600 rounded-full flex items-center justify-center"
                    animate={{ 
                      scale: [1, 1.1, 1],
                      rotate: [0, 10, -10, 0] 
                    }}
                    transition={{ duration: 0.6 }}
                  >
                    <span className="text-white text-lg">⚽</span>
                  </motion.div>
                  <div className="flex-1">
                    <div className="font-semibold text-blue-800 dark:text-blue-200">
                      Last Event: {lastRecordedEvent.eventType.label}
                    </div>
                    <div className="text-sm text-blue-600 dark:text-blue-300">
                      {lastRecordedEvent.player && `by ${lastRecordedEvent.player.name} • `}
                      {new Date(lastRecordedEvent.timestamp).toLocaleTimeString()}
                    </div>
                  </div>
                </div>
              </CardContent>
            </Card>
          </motion.div>
        )}
      </AnimatePresence>

      {/* Player Selection - Only show when there are multiple players */}
      {showPlayerSelection && (assignedPlayers?.home?.length || assignedPlayers?.away?.length) && (
        <motion.div
          initial={{ opacity: 0, y: 20 }}
          animate={{ opacity: 1, y: 0 }}
          transition={{ duration: 0.5, delay: 0.1 }}
        >
          <Card className="shadow-xl border-2 border-slate-200">
            <CardHeader className="bg-gradient-to-r from-slate-50 to-slate-100 dark:from-slate-800 dark:to-slate-900">
              <CardTitle className="text-xl flex items-center gap-2">
                <span className="text-2xl">⚽</span>
                Select Player
              </CardTitle>
            </CardHeader>
            <CardContent className="space-y-6 p-6">
              {assignedPlayers?.home?.length > 0 && (
                <div>
                  <h3 className="font-bold mb-4 text-lg text-blue-700 dark:text-blue-300 flex items-center gap-2">
                    <span className="w-4 h-4 bg-blue-500 rounded-full"></span>
                    Home Team
                  </h3>
                  <div className="grid grid-cols-2 sm:grid-cols-3 lg:grid-cols-4 gap-3">
                    {assignedPlayers.home.map((player, index) => (
                      <motion.div
                        key={`home-${player.id}`}
                        initial={{ opacity: 0, scale: 0.8 }}
                        animate={{ opacity: 1, scale: 1 }}
                        transition={{ duration: 0.3, delay: index * 0.05 }}
                        whileHover={{ scale: 1.05 }}
                        whileTap={{ scale: 0.95 }}
                      >
                        <Button
                          onClick={() => handlePlayerSelect(player, 'home')}
                          variant={selectedPlayer?.id === player.id && selectedTeam === 'home' ? 'default' : 'outline'}
                          className={`w-full h-auto p-4 flex flex-col items-center gap-2 transition-all duration-200 ${
                            selectedPlayer?.id === player.id && selectedTeam === 'home' 
                              ? 'bg-gradient-to-br from-blue-500 to-blue-600 text-white shadow-lg transform scale-105' 
                              : 'hover:bg-blue-50 hover:border-blue-300 dark:hover:bg-blue-950'
                          }`}
                        >
                          <div className={`w-10 h-10 rounded-full flex items-center justify-center font-bold text-sm ${
                            selectedPlayer?.id === player.id && selectedTeam === 'home'
                              ? 'bg-white text-blue-600'
                              : 'bg-blue-100 text-blue-700 dark:bg-blue-800 dark:text-blue-200'
                          }`}>
                            {player.jersey_number || player.name.charAt(0)}
                          </div>
                          <div className="text-center">
                            <div className="font-semibold text-sm">{player.name}</div>
                            {player.position && (
                              <div className="text-xs opacity-75">{player.position}</div>
                            )}
                          </div>
                        </Button>
                      </motion.div>
                    ))}
                  </div>
                </div>
              )}

              {assignedPlayers?.away?.length > 0 && (
                <div>
                  <h3 className="font-bold mb-4 text-lg text-red-700 dark:text-red-300 flex items-center gap-2">
                    <span className="w-4 h-4 bg-red-500 rounded-full"></span>
                    Away Team
                  </h3>
                  <div className="grid grid-cols-2 sm:grid-cols-3 lg:grid-cols-4 gap-3">
                    {assignedPlayers.away.map((player, index) => (
                      <motion.div
                        key={`away-${player.id}`}
                        initial={{ opacity: 0, scale: 0.8 }}
                        animate={{ opacity: 1, scale: 1 }}
                        transition={{ duration: 0.3, delay: index * 0.05 }}
                        whileHover={{ scale: 1.05 }}
                        whileTap={{ scale: 0.95 }}
                      >
                        <Button
                          onClick={() => handlePlayerSelect(player, 'away')}
                          variant={selectedPlayer?.id === player.id && selectedTeam === 'away' ? 'default' : 'outline'}
                          className={`w-full h-auto p-4 flex flex-col items-center gap-2 transition-all duration-200 ${
                            selectedPlayer?.id === player.id && selectedTeam === 'away' 
                              ? 'bg-gradient-to-br from-red-500 to-red-600 text-white shadow-lg transform scale-105' 
                              : 'hover:bg-red-50 hover:border-red-300 dark:hover:bg-red-950'
                          }`}
                        >
                          <div className={`w-10 h-10 rounded-full flex items-center justify-center font-bold text-sm ${
                            selectedPlayer?.id === player.id && selectedTeam === 'away'
                              ? 'bg-white text-red-600'
                              : 'bg-red-100 text-red-700 dark:bg-red-800 dark:text-red-200'
                          }`}>
                            {player.jersey_number || player.name.charAt(0)}
                          </div>
                          <div className="text-center">
                            <div className="font-semibold text-sm">{player.name}</div>
                            {player.position && (
                              <div className="text-xs opacity-75">{player.position}</div>
                            )}
                          </div>
                        </Button>
                      </motion.div>
                    ))}
                  </div>
                </div>
              )}
            </CardContent>
          </Card>
        </motion.div>
      )}

      {/* Event Types - Enhanced SVG Design */}
      {assignedEventTypes.length > 0 && (
        <motion.div
          initial={{ opacity: 0, y: 20 }}
          animate={{ opacity: 1, y: 0 }}
          transition={{ duration: 0.5, delay: 0.2 }}
        >
          <div className="bg-gradient-to-br from-purple-50 to-pink-50 dark:from-purple-900 dark:to-pink-900 rounded-2xl p-8 shadow-2xl border-2 border-purple-200">
            <div className="text-center mb-8">
              <h2 className="text-3xl font-bold bg-gradient-to-r from-purple-600 to-pink-600 bg-clip-text text-transparent">
                🎹 Record Events
              </h2>
              <p className="text-purple-600 dark:text-purple-300 mt-2">
                {totalAssignedPlayers === 1 
                  ? "Tap any event type to record instantly" 
                  : selectedPlayer 
                    ? `Recording for ${selectedPlayer.name}` 
                    : "Select a player first, then tap any event type"}
              </p>
            </div>

            {totalAssignedPlayers <= 1 ? (
              <div className="grid grid-cols-3 sm:grid-cols-4 lg:grid-cols-5 xl:grid-cols-6 gap-6 justify-items-center">
                {assignedEventTypes.map((eventType, index) => (
                  <motion.div
                    key={eventType.key} // Single player event types
                    initial={{ opacity: 0, scale: 0.5, y: 30 }}
                    animate={{ opacity: 1, scale: 1, y: 0 }}
                    transition={{
                      duration: 0.4,
                      delay: index * 0.1,
                      type: "spring",
                      stiffness: 300,
                      damping: 20
                    }}
                    whileHover={{ scale: 1.1, y: -10 }}
                    whileTap={{ scale: 0.95 }}
                    className="relative"
                  >
                    <div className="text-center">
                      <EventTypeSvg
                        eventType={eventType.key}
                        isRecording={recordingEventType === eventType.key}
                        disabled={isRecording || (totalAssignedPlayers > 1 && !selectedPlayer)} // This condition might need adjustment for single player auto-selection
                        onClick={() => handleEventTypeClick(eventType)}
                      />
                      <motion.div
                        className="mt-3 px-3 py-1 bg-white dark:bg-gray-800 rounded-full shadow-lg border-2 border-purple-200 dark:border-purple-700"
                        whileHover={{ scale: 1.05 }}
                      >
                        <span className="text-sm font-semibold text-purple-700 dark:text-purple-300">
                          {eventType.label}
                        </span>
                      </motion.div>
                    </div>

                    {recordingEventType === eventType.key && (
                      <motion.div
                        className="absolute -inset-4 rounded-full border-4 border-green-400"
                        animate={{
                          scale: [1, 1.2, 1],
                          opacity: [0.7, 1, 0.7]
                        }}
                        transition={{ duration: 0.8, repeat: Infinity }}
                      />
                    )}
                  </motion.div>
                ))}
              </div>
            ) : (
              <div>
                <h3 className="text-xl font-semibold mb-6 text-center text-purple-700 dark:text-purple-300">
                  Record Events by Player
                </h3>
                <div className="space-y-6">
                  {assignedPlayers && [...assignedPlayers.home, ...assignedPlayers.away].map(player => (
<<<<<<< HEAD
                    <div
                      key={player.id}
                      className={`p-4 border rounded-lg shadow-md transition-all duration-300 ease-in-out ${
                        selectedPlayer?.id === player.id
                          ? 'bg-green-50 dark:bg-green-900 border-green-400 dark:border-green-600 ring-2 ring-green-500'
                          : 'bg-white dark:bg-slate-800 hover:shadow-lg'
                      }`}
                    >
                      <CardTitle
                        className={`mb-4 cursor-pointer flex items-center justify-between p-3 rounded-md ${
                          selectedPlayer?.id === player.id
                            ? 'text-green-700 dark:text-green-200 bg-green-100 dark:bg-green-800'
=======
                    <div 
                      key={player.id} 
                      className={`p-4 border rounded-lg shadow-md transition-all duration-300 ease-in-out ${
                        selectedPlayer?.id === player.id 
                          ? 'bg-green-50 dark:bg-green-900 border-green-400 dark:border-green-600 ring-2 ring-green-500' 
                          : 'bg-white dark:bg-slate-800 hover:shadow-lg'
                      }`}
                    >
                      <CardTitle 
                        className={`mb-4 cursor-pointer flex items-center justify-between p-3 rounded-md ${
                          selectedPlayer?.id === player.id 
                            ? 'text-green-700 dark:text-green-200 bg-green-100 dark:bg-green-800' 
>>>>>>> 1da21d56
                            : 'text-slate-800 dark:text-slate-200 hover:bg-slate-50 dark:hover:bg-slate-700'
                        }`}
                        onClick={() => handlePlayerSelect(player, assignedPlayers.home.includes(player) ? 'home' : 'away')}
                      >
                        <div>
                          {player.jersey_number && <span className="font-bold">#{player.jersey_number} </span>}
                          {player.name}
                          <span className={`text-xs ml-2 px-2 py-0.5 rounded-full ${
<<<<<<< HEAD
                            assignedPlayers.home.includes(player)
                              ? 'bg-blue-100 text-blue-700 dark:bg-blue-700 dark:text-blue-100'
=======
                            assignedPlayers.home.includes(player) 
                              ? 'bg-blue-100 text-blue-700 dark:bg-blue-700 dark:text-blue-100' 
>>>>>>> 1da21d56
                              : 'bg-red-100 text-red-700 dark:bg-red-700 dark:text-red-100'
                          }`}>
                            {assignedPlayers.home.includes(player) ? 'Home' : 'Away'}
                          </span>
                        </div>
                        {selectedPlayer?.id === player.id && (
                          <span className="text-xs font-semibold px-2 py-1 bg-green-500 text-white rounded-full shadow">SELECTED</span>
                        )}
                      </CardTitle>
<<<<<<< HEAD

                      {selectedPlayer?.id === player.id && (
=======
                      
                      {selectedPlayer?.id === player.id && ( 
>>>>>>> 1da21d56
                        <motion.div initial={{ opacity: 0 }} animate={{ opacity: 1 }} transition={{ duration: 0.3 }}>
                          <div className="grid grid-cols-3 sm:grid-cols-4 lg:grid-cols-5 xl:grid-cols-6 gap-4 justify-items-center pt-3">
                            {assignedEventTypes.map((eventType, index) => (
                              <motion.div
                                key={`${player.id}-${eventType.key}`}
                                initial={{ opacity: 0, scale: 0.5, y: 20 }}
                                animate={{ opacity: 1, scale: 1, y: 0 }}
                                transition={{
                              duration: 0.3,
                              delay: index * 0.05,
                              type: "spring",
                              stiffness: 280,
                              damping: 18
                            }}
                            whileHover={{ scale: 1.1 }}
                            whileTap={{ scale: 0.9 }}
                            className="relative"
                          >
                            <div className="text-center">
                              <EventTypeSvg
                                eventType={eventType.key}
                                isRecording={recordingEventType === eventType.key}
                                // Player is already selected by clicking CardTitle, so no need to check !selectedPlayer here for disabled state
                                disabled={isRecording}
                                onClick={() => handleEventTypeClick(eventType)} // handleEventTypeClick uses selectedPlayer
                              />
                              <motion.div
                                className="mt-2 px-2 py-1 bg-white dark:bg-gray-700 rounded-full shadow border border-purple-100 dark:border-purple-600 text-center"
                                whileHover={{ scale: 1.05 }}
                              >
                                <span className="text-xs font-medium text-purple-600 dark:text-purple-200 block truncate w-full">
                                  {eventType.label}
                                </span>
                              </motion.div>
                            </div>
                            {recordingEventType === eventType.key && selectedPlayer?.id === player.id && ( // Ensure animation is only for selected player's events
                              <motion.div
                                className="absolute -inset-3 rounded-full border-2 border-green-500"
                                animate={{
                                  scale: [1, 1.15, 1],
                                  opacity: [0.6, 0.9, 0.6]
                                }}
                                transition={{ duration: 0.7, repeat: Infinity }}
                              />
                            )}
                          </motion.div>
                        ))}
                          </div>
                        </motion.div>
                      )}
                    </div>
                  ))}
                </div>
              </div>
            )}

            {isRecording && (
              <motion.div
                initial={{ opacity: 0, scale: 0.8 }}
                animate={{ opacity: 1, scale: 1 }}
                className="mt-8 text-center"
              >
                <div className="inline-flex items-center gap-3 px-6 py-3 bg-gradient-to-r from-green-500 to-emerald-600 text-white rounded-full text-lg font-bold shadow-xl">
                  <motion.div
                    className="w-4 h-4 bg-white rounded-full"
                    animate={{ scale: [1, 1.5, 1] }}
                    transition={{ duration: 0.6, repeat: Infinity }}
                  />
                  Recording Event...
                </div>
              </motion.div>
            )}
          </div>
        </motion.div>
      )}
    </div>
  );
};

export default TrackerPianoInput;<|MERGE_RESOLUTION|>--- conflicted
+++ resolved
@@ -674,20 +674,6 @@
                 </h3>
                 <div className="space-y-6">
                   {assignedPlayers && [...assignedPlayers.home, ...assignedPlayers.away].map(player => (
-<<<<<<< HEAD
-                    <div
-                      key={player.id}
-                      className={`p-4 border rounded-lg shadow-md transition-all duration-300 ease-in-out ${
-                        selectedPlayer?.id === player.id
-                          ? 'bg-green-50 dark:bg-green-900 border-green-400 dark:border-green-600 ring-2 ring-green-500'
-                          : 'bg-white dark:bg-slate-800 hover:shadow-lg'
-                      }`}
-                    >
-                      <CardTitle
-                        className={`mb-4 cursor-pointer flex items-center justify-between p-3 rounded-md ${
-                          selectedPlayer?.id === player.id
-                            ? 'text-green-700 dark:text-green-200 bg-green-100 dark:bg-green-800'
-=======
                     <div 
                       key={player.id} 
                       className={`p-4 border rounded-lg shadow-md transition-all duration-300 ease-in-out ${
@@ -700,7 +686,6 @@
                         className={`mb-4 cursor-pointer flex items-center justify-between p-3 rounded-md ${
                           selectedPlayer?.id === player.id 
                             ? 'text-green-700 dark:text-green-200 bg-green-100 dark:bg-green-800' 
->>>>>>> 1da21d56
                             : 'text-slate-800 dark:text-slate-200 hover:bg-slate-50 dark:hover:bg-slate-700'
                         }`}
                         onClick={() => handlePlayerSelect(player, assignedPlayers.home.includes(player) ? 'home' : 'away')}
@@ -709,13 +694,8 @@
                           {player.jersey_number && <span className="font-bold">#{player.jersey_number} </span>}
                           {player.name}
                           <span className={`text-xs ml-2 px-2 py-0.5 rounded-full ${
-<<<<<<< HEAD
-                            assignedPlayers.home.includes(player)
-                              ? 'bg-blue-100 text-blue-700 dark:bg-blue-700 dark:text-blue-100'
-=======
                             assignedPlayers.home.includes(player) 
                               ? 'bg-blue-100 text-blue-700 dark:bg-blue-700 dark:text-blue-100' 
->>>>>>> 1da21d56
                               : 'bg-red-100 text-red-700 dark:bg-red-700 dark:text-red-100'
                           }`}>
                             {assignedPlayers.home.includes(player) ? 'Home' : 'Away'}
@@ -725,13 +705,8 @@
                           <span className="text-xs font-semibold px-2 py-1 bg-green-500 text-white rounded-full shadow">SELECTED</span>
                         )}
                       </CardTitle>
-<<<<<<< HEAD
-
-                      {selectedPlayer?.id === player.id && (
-=======
                       
                       {selectedPlayer?.id === player.id && ( 
->>>>>>> 1da21d56
                         <motion.div initial={{ opacity: 0 }} animate={{ opacity: 1 }} transition={{ duration: 0.3 }}>
                           <div className="grid grid-cols-3 sm:grid-cols-4 lg:grid-cols-5 xl:grid-cols-6 gap-4 justify-items-center pt-3">
                             {assignedEventTypes.map((eventType, index) => (
