import React, { useEffect, useState } from 'react';
import { Card, CardContent, CardHeader, CardTitle } from '@/components/ui/card';
import { Button } from '@/components/ui/button';
import { ConnectionState } from 'livekit-client';
import { Badge } from '@/components/ui/badge';
import { Alert, AlertDescription } from '@/components/ui/alert';
import { Mic, MicOff, Phone, PhoneOff, Volume2, Users, Crown, Shield, Wifi, WifiOff, Activity, AlertTriangle, RefreshCw, Database, Ban, Settings } from 'lucide-react';
import { useVoiceCollaboration } from '@/hooks/useVoiceCollaboration';
import { useIsMobile } from '@/hooks/use-mobile';
import { VoiceRoomService, VoiceRoom } from '@/services/voiceRoomService'; // Import VoiceRoom
import { supabase } from '@/integrations/supabase/client';

interface VoiceCollaborationProps {
  matchId: string;
  userId: string;
  className?: string;
}

const VoiceCollaboration: React.FC<VoiceCollaborationProps> = ({
  matchId,
  userId,
  className = ''
}) => {
  const isMobile = useIsMobile();
  const [userRole, setUserRole] = useState<string>('tracker');
  const [showConnectionDetails, setShowConnectionDetails] = useState(false);
  const [databaseConnected, setDatabaseConnected] = useState<boolean>(false);
  // const [retryCount, setRetryCount] = useState(0); // Managed by LiveKit/hook now
  const [error, setError] = useState<string | null>(null); // For general setup errors
  const [initialized, setInitialized] = useState(false);
  const [showSettings, setShowSettings] = useState(false);
  const [roomToRejoin, setRoomToRejoin] = useState<VoiceRoom | null>(null);
  
  useEffect(() => {
    const checkDatabase = async () => {
      try {
        const voiceService = VoiceRoomService.getInstance();
        const connected = await voiceService.testDatabaseConnection();
        setDatabaseConnected(connected);
        setError(null);
      } catch (e: any) {
        setDatabaseConnected(false);
        setError("Database connection test failed."); // Simplified error
      } finally {
        setInitialized(true);
      }
    };
    checkDatabase();
  }, []); // Removed retryCount

  // const handleRetryConnection = () => { // Not needed for DB, LiveKit handles its own retries
  //   setRetryCount(prev => prev + 1);
  //   setError(null);
  // };
  
  useEffect(() => {
    const fetchUserRole = async () => {
      try {
        const { data, error: roleError } = await supabase
          .from('profiles')
          .select('role')
          .eq('id', userId)
          .single();
        if (roleError) throw roleError;
        setUserRole(data?.role || 'tracker');
      } catch (e) {
        console.error('Error fetching user role:', e);
        setUserRole('tracker'); // Default
      }
    };
    if (userId) fetchUserRole();
  }, [userId]);
  
  const {
  const {
    isVoiceEnabled,
    isMuted,
    isConnecting,
    livekitParticipants, // Changed from connectedTrackers
    audioLevel,
    toggleMute,
    availableRooms,
    currentRoom,
    isRoomAdmin,
    joinVoiceRoom,
    leaveVoiceRoom,
    // connectionQualities, // Legacy - Removed
    networkStatus,
<<<<<<< HEAD
    // connectionMetrics, // Can be derived or LiveKit specific
    remoteStreams,
    peerStatuses, // Retained for simple connection dot, might be removed if participant.isConnected is preferred
    livekitConnectionState,
    adminSetParticipantMute,
    audioOutputDevices,
    selectedAudioOutputDeviceId,
    selectAudioOutputDevice
=======
    connectionMetrics,
    remoteStreams, // New
    peerStatuses   // New
>>>>>>> b6168f80
  } = useVoiceCollaboration({
    matchId,
    userId,
    userRole,
    // onUserJoined, onUserLeft, onRoomChanged are primarily for hook-internal logging now
  });

  useEffect(() => {
    setRoomToRejoin(currentRoom);
  }, [currentRoom]);

  const handleRejoin = async () => {
    if (isConnecting) return;
    if (roomToRejoin) {
      if (isVoiceEnabled || (livekitConnectionState !== ConnectionState.Disconnected && livekitConnectionState !== ConnectionState.Failed)) {
        await leaveVoiceRoom();
        await new Promise(resolve => setTimeout(resolve, 250));
      }
      joinVoiceRoom(roomToRejoin);
    }
  };

  const AudioLevelIndicator = ({ level }: { level: number }) => (
    <div className="flex items-center gap-1">
      <Volume2 className={`${isMobile ? 'h-2.5 w-2.5' : 'h-3 w-3'} text-gray-500`} />
      <div className="flex gap-0.5">
        {[...Array(8)].map((_, i) => (
          <div
            key={i}
            className={`${isMobile ? 'w-0.5 h-2' : 'w-1 h-3'} rounded-sm transition-colors ${
              level > (i + 1) * 0.125 ? 'bg-green-500' : 'bg-gray-300'
            }`}
          />
        ))}
      </div>
      <span className={`${isMobile ? 'text-[10px]' : 'text-xs'} font-mono ml-1`}>
        {Math.round(level * 100)}%
      </span>
    </div>
  );

  const getRoleIcon = (role?: string) => {
    const iconSize = isMobile ? 'h-2.5 w-2.5' : 'h-3 w-3';
    if (role === 'admin') return <Crown className={`${iconSize} text-yellow-500`} />;
    if (role === 'coordinator') return <Shield className={`${iconSize} text-blue-500`} />;
    return null;
  };

  const getRoomColorClass = (roomName?: string) => {
    if (!roomName) return 'bg-gray-100 border-gray-300';
    if (roomName.includes('Main')) return 'bg-blue-100 border-blue-300';
    if (roomName.includes('Coordinators')) return 'bg-purple-100 border-purple-300';
    if (roomName.includes('Technical')) return 'bg-gray-100 border-gray-300';
    if (roomName.includes('Emergency')) return 'bg-red-100 border-red-300';
    return 'bg-gray-100 border-gray-300';
  };

  const getNetworkIcon = () => {
    if (networkStatus === 'offline') return <WifiOff className="h-3 w-3 text-red-500" />;
    if (networkStatus === 'unstable') return <Wifi className="h-3 w-3 text-yellow-500" />;
    return <Wifi className="h-3 w-3 text-green-500" />; // Default to online
  };

  const getLiveKitStatusIndicator = (state: ConnectionState | null) => {
    const baseClasses = "text-xs px-1.5 py-0.5 rounded-full flex items-center gap-1";
    const iconSize = "h-2 w-2";

    if (state === ConnectionState.Connecting) return <Badge variant="outline" className={`${baseClasses} bg-yellow-100 text-yellow-800 border-yellow-300`}><Activity className={`${iconSize} animate-spin`} />Connecting Voice...</Badge>;
    if (state === ConnectionState.Connected) return <Badge variant="outline" className={`${baseClasses} bg-green-100 text-green-800 border-green-300`}><Mic className={iconSize} />Voice Connected</Badge>;
    if (state === ConnectionState.Reconnecting) return <Badge variant="outline" className={`${baseClasses} bg-orange-100 text-orange-800 border-orange-300`}><Activity className={`${iconSize} animate-pulse`} />Reconnecting Voice...</Badge>;
    if (state === ConnectionState.Failed) return <Badge variant="destructive" className={`${baseClasses}`}><AlertTriangle className={iconSize} />Voice Failed</Badge>;
    if (state === ConnectionState.Disconnected && roomToRejoin) return <Badge variant="destructive" className={`${baseClasses}`}><WifiOff className={iconSize} />Voice Dropped</Badge>;
    if (state === ConnectionState.Disconnected) return <Badge variant="outline" className={`${baseClasses} bg-gray-100 text-gray-800 border-gray-300`}><MicOff className={iconSize} />Voice Disconnected</Badge>;
    return null;
  };

  const getPeerStatusIndicator = (status?: string) => {
    const baseClasses = `w-2 h-2 rounded-full ${isMobile ? 'mr-0.5' : 'mr-1'}`;
    if (status === 'connected') return <div className={`${baseClasses} bg-green-500`} title="Connected" />;
    if (status === 'connecting') return <div className={`${baseClasses} bg-yellow-500 animate-pulse`} title="Connecting..." />; // Should not happen with LiveKit for remote peers this way
    if (status === 'failed') return <div className={`${baseClasses} bg-red-500`} title="Failed" />;
    if (status === 'closed' || status === 'disconnected') return <div className={`${baseClasses} bg-gray-400`} title="Disconnected" />;
    return <div className={`${baseClasses} bg-gray-300`} title="Unknown status" />;
  };

<<<<<<< HEAD
  const [audioElements, setAudioElements] = useState<JSX.Element[]>([]);
  useEffect(() => {
    const elements = Array.from(remoteStreams.entries()).map(([peerId, stream]) => (
      <audio key={peerId} autoPlay playsInline ref={(audioEl) => { if (audioEl && audioEl.srcObject !== stream) audioEl.srcObject = stream; }} style={{ display: 'none' }} />
=======
  // Helper function for peer status indicator
  const getPeerStatusIndicator = (status?: string) => {
    const baseClasses = `w-2 h-2 rounded-full ${isMobile ? 'mr-0.5' : 'mr-1'}`;
    if (status === 'connected') return <div className={`${baseClasses} bg-green-500`} title="Connected" />;
    if (status === 'connecting') return <div className={`${baseClasses} bg-yellow-500 animate-pulse`} title="Connecting..." />;
    if (status === 'failed') return <div className={`${baseClasses} bg-red-500`} title="Failed" />;
    if (status === 'closed' || status === 'disconnected') return <div className={`${baseClasses} bg-gray-400`} title="Disconnected" />;
    return <div className={`${baseClasses} bg-gray-300`} title="Unknown status" />; // Default/unknown
  };

  const [audioElements, setAudioElements] = useState<JSX.Element[]>([]);

  useEffect(() => {
    const elements = Array.from(remoteStreams.entries()).map(([peerId, stream]) => (
      <audio
        key={peerId}
        autoPlay
        playsInline
        ref={(audioEl) => {
          if (audioEl && audioEl.srcObject !== stream) {
            audioEl.srcObject = stream;
          }
        }}
        style={{ display: 'none' }}
      />
>>>>>>> b6168f80
    ));
    setAudioElements(elements);
  }, [remoteStreams]);

<<<<<<< HEAD
  // Initial Loading State
  if (!initialized) {
    return (
      <div className={`space-y-3 sm:space-y-4 ${className}`}>
        {audioElements}
        <Card className="border-blue-200 bg-blue-50/50"><CardHeader className={`${isMobile ? 'p-2' : 'p-3 sm:p-4'}`}><CardTitle className={`flex items-center gap-2 ${isMobile ? 'text-sm' : 'text-sm sm:text-base'}`}><Users className={`${isMobile ? 'h-3 w-3' : 'h-4 w-4'} text-blue-600`} />Voice Collaboration Center</CardTitle></CardHeader><CardContent className={`${isMobile ? 'p-2' : 'p-3 sm:p-4'} pt-0`}><div className="text-center py-4"><div className="animate-spin rounded-full h-8 w-8 border-b-2 border-blue-600 mx-auto mb-2"></div><p className="text-sm text-gray-600">Initializing system...</p></div></CardContent></Card>
=======
  if (!initialized) {
    return (
      <div className={`space-y-3 sm:space-y-4 ${className}`}>
        {/* Render audio elements even when initializing if they exist */}
        {audioElements}
        <Card className="border-blue-200 bg-blue-50/50">
          <CardHeader className={`${isMobile ? 'p-2' : 'p-3 sm:p-4'}`}>
            <CardTitle className={`flex items-center gap-2 ${isMobile ? 'text-sm' : 'text-sm sm:text-base'}`}>
              <Users className={`${isMobile ? 'h-3 w-3' : 'h-4 w-4'} text-blue-600`} />
              Voice Collaboration Center
            </CardTitle>
          </CardHeader>
          <CardContent className={`${isMobile ? 'p-2' : 'p-3 sm:p-4'} pt-0`}>
            <div className="text-center py-4">
              <div className="animate-spin rounded-full h-8 w-8 border-b-2 border-blue-600 mx-auto mb-2"></div>
              <p className="text-sm text-gray-600">Initializing voice collaboration system...</p>
            </div>
          </CardContent>
        </Card>
>>>>>>> b6168f80
      </div>
    );
  }

  // General Error State (e.g. DB connection failed on init)
  if (error) {
    return (
      <div className={`space-y-3 sm:space-y-4 ${className}`}>
        {audioElements}
<<<<<<< HEAD
        <Card className="border-red-200 bg-red-50/50"><CardHeader className={`${isMobile ? 'p-2' : 'p-3 sm:p-4'}`}><CardTitle className={`flex items-center gap-2 ${isMobile ? 'text-sm' : 'text-sm sm:text-base'}`}><Users className={`${isMobile ? 'h-3 w-3' : 'h-4 w-4'} text-red-600`} />Voice Collaboration Center<WifiOff className="h-3 w-3 text-red-500" /></CardTitle></CardHeader><CardContent className={`${isMobile ? 'p-2' : 'p-3 sm:p-4'} pt-0`}><Alert variant="destructive" className="mb-3"><AlertTriangle className="h-4 w-4" /><AlertDescription>{error}</AlertDescription></Alert><Button onClick={() => { setError(null); setInitialized(false); /* handleRetryConnection(); */ }} variant="outline" size="sm" className="w-full"><RefreshCw className="h-3 w-3 mr-2" />Retry Init</Button></CardContent></Card>
=======
        <Card className="border-red-200 bg-red-50/50">
          <CardHeader className={`${isMobile ? 'p-2' : 'p-3 sm:p-4'}`}>
            <CardTitle className={`flex items-center gap-2 ${isMobile ? 'text-sm' : 'text-sm sm:text-base'}`}>
              <Users className={`${isMobile ? 'h-3 w-3' : 'h-4 w-4'} text-red-600`} />
              Voice Collaboration Center
              <WifiOff className="h-3 w-3 text-red-500" />
            </CardTitle>
          </CardHeader>
          <CardContent className={`${isMobile ? 'p-2' : 'p-3 sm:p-4'} pt-0`}>
            <Alert variant="destructive" className="mb-3">
              <AlertTriangle className="h-4 w-4" />
              <AlertDescription>
                {error}
              </AlertDescription>
            </Alert>
            <Button 
              onClick={handleRetryConnection}
              variant="outline"
              size="sm"
              className="w-full"
            >
              <RefreshCw className="h-3 w-3 mr-2" />
              Retry Connection
            </Button>
          </CardContent>
        </Card>
      </div>
    );
  }

  if (availableRooms.length === 0 && !isConnecting && !isVoiceEnabled) {
    return (
      <div className={`space-y-3 sm:space-y-4 ${className}`}>
        {audioElements}
        <Card className="border-blue-200 bg-blue-50/50">
          <CardHeader className={`${isMobile ? 'p-2' : 'p-3 sm:p-4'}`}>
            <CardTitle className={`flex items-center gap-2 ${isMobile ? 'text-sm' : 'text-sm sm:text-base'}`}>
              <Users className={`${isMobile ? 'h-3 w-3' : 'h-4 w-4'} text-blue-600`} />
              Voice Collaboration Center
              {getNetworkIcon()}
              {databaseConnected ? (
                <Database className="h-3 w-3 text-green-500" />
              ) : (
                <Database className="h-3 w-3 text-orange-500" />
              )}
            </CardTitle>
          </CardHeader>
          <CardContent className={`${isMobile ? 'p-2' : 'p-3 sm:p-4'} pt-0`}>
            <div className="text-center py-4">
              <div className="animate-spin rounded-full h-8 w-8 border-b-2 border-blue-600 mx-auto mb-2"></div>
              <p className="text-sm text-gray-600">Loading voice rooms...</p>
            </div>
          </CardContent>
        </Card>
>>>>>>> b6168f80
      </div>
    );
  }

  // Main component render
  return (
    <div className={`space-y-3 sm:space-y-4 ${className}`}>
      {audioElements}
      <Card className="border-blue-200 bg-blue-50/50">
        <CardHeader className={`${isMobile ? 'p-2' : 'p-3 sm:p-4'}`}>
          <CardTitle className={`flex items-center gap-2 ${isMobile ? 'text-sm' : 'text-sm sm:text-base'}`}>
            <Users className={`${isMobile ? 'h-3 w-3' : 'h-4 w-4'} text-blue-600`} />
            Voice Collaboration Center
            {isVoiceEnabled && currentRoom && livekitConnectionState === ConnectionState.Connected && (
              <Badge variant="secondary" className={`${isMobile ? 'text-[10px] px-1 py-0.5' : 'text-xs'}`}>Live • {isMobile ? currentRoom.name.split(' ')[0] : currentRoom.name}</Badge>
            )}
            {getNetworkIcon()}
            {databaseConnected ? <Database className="h-3 w-3 text-green-500" title="DB Connected"/> : <Database className="h-3 w-3 text-orange-500" title="DB Offline Mode"/>}
          </CardTitle>
          
          <div className="flex items-center gap-2 mt-2 flex-wrap">
            {getLiveKitStatusIndicator(livekitConnectionState)}
            {availableRooms.length > 0 && !isVoiceEnabled && livekitConnectionState !== ConnectionState.Connected && livekitConnectionState !== ConnectionState.Connecting && livekitConnectionState !== ConnectionState.Reconnecting && (
              <Badge variant="outline" className="text-xs">{availableRooms.length} rooms available</Badge>
            )}
            {/* Database status badge can be removed if not critical, or kept for info */}
          </div>
        </CardHeader>
        
        <CardContent className={`${isMobile ? 'p-2' : 'p-3 sm:p-4'} pt-0 space-y-3`}>
          {networkStatus !== 'online' && (
            <Alert variant={networkStatus === 'offline' ? 'destructive' : 'default'}><AlertDescription className="text-sm">{networkStatus === 'offline' ? '🔴 Network offline - Voice features unavailable' : '🟡 Network unstable - Voice quality may be affected'}</AlertDescription></Alert>
          )}

          {/* Rejoin UI or Current Room Info */}
          {(currentRoom || roomToRejoin) && (
            <>
              {(livekitConnectionState === ConnectionState.Failed || (livekitConnectionState === ConnectionState.Disconnected && roomToRejoin && !isConnecting)) && (
                <Alert variant="destructive" className="my-2">
                  <AlertTriangle className="h-4 w-4" />
                  <AlertDescription className="flex flex-col sm:flex-row sm:items-center sm:justify-between">
                    <span>Voice connection issue.</span>
                    <Button onClick={handleRejoin} size="sm" className="mt-2 sm:mt-0 sm:ml-2" disabled={isConnecting}>
                      <RefreshCw className="h-3 w-3 mr-1" />
                      {isConnecting && roomToRejoin?.id === currentRoom?.id ? 'Rejoining...' : 'Rejoin Room'}
                    </Button>
                  </AlertDescription>
                </Alert>
              )}

              {isVoiceEnabled && currentRoom && livekitConnectionState === ConnectionState.Connected && (
                <div className={`${isMobile ? 'p-2' : 'p-3'} rounded border ${getRoomColorClass(currentRoom.name)}`}>
                  <div className="flex items-center justify-between gap-2">
                    <div className="flex-1 min-w-0">
                      <div className={`font-medium ${isMobile ? 'text-xs' : 'text-sm'} flex items-center gap-1`}>{getRoleIcon(userRole)}{isMobile ? currentRoom.name.split(' ')[0] : currentRoom.name}{isRoomAdmin && <Crown className="h-3 w-3 text-yellow-500" />}</div>
                      <div className={`${isMobile ? 'text-[10px]' : 'text-xs'} text-gray-600`}>{livekitParticipants.length + 1}/{currentRoom.max_participants} participants</div>
                      {currentRoom.description && !isMobile && (<div className="text-xs text-gray-500 mt-1">{currentRoom.description}</div>)}
                    </div>
                    <div className="flex items-center gap-1">
                      <Button onClick={toggleMute} size="sm" variant={isMuted ? "destructive" : "secondary"} disabled={livekitConnectionState !== ConnectionState.Connected} className={isMobile ? 'h-6 w-6 p-0' : ''}>{isMuted ? <MicOff className={`${isMobile ? 'h-2.5 w-2.5' : 'h-3 w-3'}`} /> : <Mic className={`${isMobile ? 'h-2.5 w-2.5' : 'h-3 w-3'}`} />}</Button>
                      <Button onClick={leaveVoiceRoom} size="sm" variant="destructive" disabled={livekitConnectionState === ConnectionState.Connecting || livekitConnectionState === ConnectionState.Reconnecting} className={isMobile ? 'h-6 w-6 p-0' : ''}><PhoneOff className={`${isMobile ? 'h-2.5 w-2.5' : 'h-3 w-3'}`} /></Button>
                    </div>
                  </div>
                </div>
              )}
            </>
          )}

          {/* Audio Level Indicator */}
          {isVoiceEnabled && livekitConnectionState === ConnectionState.Connected && (
            <div className={`flex items-center justify-between ${isMobile ? 'gap-1' : 'gap-2'}`}>
              <span className={`${isMobile ? 'text-[10px]' : 'text-xs'} text-gray-600`}>Your audio:</span>
              <AudioLevelIndicator level={audioLevel} />
            </div>
          )}

          {/* Available Rooms List */}
          { availableRooms.length > 0 &&
            livekitConnectionState !== ConnectionState.Connected &&
            livekitConnectionState !== ConnectionState.Connecting &&
            livekitConnectionState !== ConnectionState.Reconnecting &&
            !((livekitConnectionState === ConnectionState.Failed || livekitConnectionState === ConnectionState.Disconnected) && roomToRejoin && !isConnecting) && // Hide if rejoin prompt is relevant
           (
            <div className="space-y-2">
              <div className={`${isMobile ? 'text-xs' : 'text-sm'} font-medium text-gray-700 flex items-center justify-between`}>Available Voice Rooms <Badge variant="outline" className="text-xs">Role: {userRole}</Badge></div>
              <div className={`grid gap-2 ${isMobile ? 'grid-cols-1' : 'grid-cols-1 sm:grid-cols-2'}`}>
                {availableRooms.map((room) => (
                  <div key={room.id} className={`${isMobile ? 'p-2' : 'p-3'} rounded border ${getRoomColorClass(room.name)} ${(room.participant_count || 0) >= room.max_participants ? 'opacity-50' : ''}`}>
                    <div className="flex items-center justify-between">
                      <div className="flex-1 min-w-0">
                        <div className={`font-medium ${isMobile ? 'text-xs' : 'text-sm'} flex items-center gap-1`}>{room.name}{room.is_private && <Shield className="h-3 w-3 text-blue-500" />}</div>
                        <div className={`${isMobile ? 'text-[10px]' : 'text-xs'} text-gray-600`}>{room.participant_count || 0}/{room.max_participants} • {room.is_private ? ' Private' : ' Open'}</div>
                        {!isMobile && room.description && (<div className="text-xs text-gray-500 mt-1 truncate">{room.description}</div>)}
                      </div>
                      <Button onClick={() => joinVoiceRoom(room)} disabled={isConnecting || (room.participant_count || 0) >= room.max_participants || networkStatus === 'offline' || livekitConnectionState === ConnectionState.Connecting || livekitConnectionState === ConnectionState.Reconnecting} size={isMobile ? "sm" : "sm"} className={`bg-green-600 hover:bg-green-700 text-white ${isMobile ? 'h-6 px-2 text-[10px]' : ''}`}><Phone className={`${isMobile ? 'h-2 w-2 mr-0.5' : 'h-3 w-3 mr-1'}`} />{isConnecting ? 'Joining...' : 'Join'}</Button>
                    </div>
                  </div>
                ))}
              </div>
            </div>
          )}

          {/* Connected Participants */}
          {isVoiceEnabled && livekitConnectionState === ConnectionState.Connected && livekitParticipants.length > 0 && (
            <div className="space-y-2">
              <div className={`${isMobile ? 'text-xs' : 'text-sm'} font-medium text-gray-700 flex items-center justify-between`}>Connected Participants ({livekitParticipants.length}){!isMobile && (<Button variant="ghost" size="sm" onClick={() => setShowConnectionDetails(!showConnectionDetails)} className="text-xs">{showConnectionDetails ? 'Hide Details' : 'Show Details'}</Button>)}</div>
              <div className={`space-y-1 ${isMobile ? 'max-h-24' : 'max-h-32'} overflow-y-auto`}>
<<<<<<< HEAD
                {livekitParticipants.map((participant) => {
                  const peerStatus = peerStatuses.get(participant.id);
=======
                {connectedTrackers.map((tracker) => {
                  const quality = connectionQualities.get(tracker.userId); // This is from the old system
                  const peerStatus = peerStatuses.get(tracker.userId);
>>>>>>> b6168f80
                  return (
                    <div key={participant.id} className={`flex items-center justify-between ${isMobile ? 'p-1.5' : 'p-2'} rounded bg-white border transition-colors ${participant.isSpeaking ? 'border-green-300 bg-green-50' : ''}`}>
                      <div className="flex items-center gap-1 sm:gap-2 flex-1 min-w-0">
                        {getPeerStatusIndicator(peerStatus)}
<<<<<<< HEAD
                        {getRoleIcon(participant.role)}
                        <span className={`${isMobile ? 'text-[10px]' : 'text-xs'} truncate flex-1`}>{participant.name || `Participant ${participant.id.slice(-4)}`}</span>
                        {/* Optional: Display specific peer connection status text if needed, though dot covers it */}
=======
                        {getRoleIcon(tracker.role)}
                        <span className={`${isMobile ? 'text-[10px]' : 'text-xs'} truncate flex-1`}>
                          {tracker.username || `Participant ${tracker.userId.slice(-4)}`}
                        </span>
                        {/* Displaying peerStatus text if relevant, can be adjusted */}
                        {(peerStatus === 'connecting' || peerStatus === 'failed') && !isMobile && (
                          <span className={`text-[10px] ${peerStatus === 'failed' ? 'text-red-500' : 'text-yellow-600'}`}>
                            ({peerStatus})
                          </span>
                        )}
                        {/* Old quality display, can be kept if still relevant or removed/repurposed */}
                        {quality && showConnectionDetails && (
                          <span className={`${isMobile ? 'text-[10px]' : 'text-xs'} ${getQualityColor(quality.quality)}`}>
                            {getQualityIcon(quality.quality)}
                          </span>
                        )}
>>>>>>> b6168f80
                      </div>
                      <div className="flex items-center gap-1">
                        {participant.isMuted ? <MicOff className={`${isMobile ? 'h-2 w-2' : 'h-3 w-3'} text-red-500`} /> : <Mic className={`${isMobile ? 'h-2 w-2' : 'h-3 w-3'} text-green-500`} />}
                        {isRoomAdmin && participant.id !== userId && currentRoom && (<Button variant="ghost" size="icon" className={`ml-1 ${isMobile ? 'h-4 w-4' : 'h-5 w-5'}`} onClick={() => adminSetParticipantMute(currentRoom.id, participant.id, !participant.isMuted)} title={participant.isMuted ? "Admin Unmute" : "Admin Mute"}><Ban className={`${isMobile ? 'h-2.5 w-2.5' : 'h-3 w-3'} ${participant.isMuted ? 'text-gray-500' : 'text-red-600' }`} /></Button>)}
                      </div>
                    </div>
                  );
                })}
              </div>
            </div>
          )}

          {/* Connection Details */}
<<<<<<< HEAD
          {showConnectionDetails && isVoiceEnabled && livekitConnectionState === ConnectionState.Connected && !isMobile && (
            <div className="text-xs p-2 bg-gray-50 rounded border">
              <div className="font-medium mb-1">Connection Metrics & Statuses</div>
              <div className="grid grid-cols-2 gap-2 text-xs">
                <div>Total Participants in DB Room: {currentRoom?.participant_count ?? 'N/A'}</div>
                <div>LiveKit Participants: {livekitParticipants.length}</div>
                <div>Network Status: {networkStatus}</div>
                {livekitConnectionState && <div>LiveKit State: {ConnectionState[livekitConnectionState]}</div>}
                 {import.meta.env.VITE_LIVEKIT_URL && <div>Server: {import.meta.env.VITE_LIVEKIT_URL.slice(0,30)}...</div>}
              </div>
              {livekitParticipants.length > 0 && (
                <div className="mt-2"><div className="font-medium mb-1">LiveKit Participants List</div><div className="flex flex-wrap gap-x-2 gap-y-1">
                    {livekitParticipants.map((p) => (<div key={p.id} className="flex items-center">{getPeerStatusIndicator(peerStatuses.get(p.id))}<span className="text-xs">{p.name || p.id.slice(-4)}: {peerStatuses.get(p.id)}{p.isMuted ? " (Muted)" : ""}</span></div>))}
                </div></div>
=======
          {showConnectionDetails && isVoiceEnabled && !isMobile && (
            <div className="text-xs p-2 bg-gray-50 rounded border">
              <div className="font-medium mb-1">Connection Metrics & Statuses</div>
              <div className="grid grid-cols-2 gap-2 text-xs">
                <div>Total Peers in Room: {connectionMetrics?.totalPeers ?? connectedTrackers.length}</div>
                <div>WebRTC Connected: {Array.from(peerStatuses.values()).filter(s => s === 'connected').length}</div>
                <div>Network: {networkStatus}</div>
                {isRecovering && <div>Status: Recovering...</div>}
                {retryAttempts > 0 && <div>Retries: {retryAttempts}</div>}
              </div>
              {peerStatuses.size > 0 && (
                <div className="mt-2">
                  <div className="font-medium mb-1">Peer Connection Statuses</div>
                  <div className="flex flex-wrap gap-x-2 gap-y-1">
                    {Array.from(peerStatuses.entries()).map(([pId, pStatus]) => (
                      <div key={pId} className="flex items-center">
                        {getPeerStatusIndicator(pStatus)}
                        <span className="text-xs">
                           {connectedTrackers.find(t => t.userId === pId)?.username?.split(' ')[0] || pId.slice(-4)}: {pStatus}
                        </span>
                      </div>
                    ))}
                  </div>
                </div>
              )}
              {/* Old connectionQualities display, can be removed if peerStatuses is sufficient */}
              {connectionQualities.size > 0 && (
                <div className="mt-2 pt-1 border-t">
                  <div className="font-medium mb-1 text-gray-500">(Legacy) Quality Metrics</div>
                  <div className="flex flex-wrap gap-1">
                    {Array.from(connectionQualities.entries()).map(([cId, cQuality]) => (
                      <span key={cId} className={`${getQualityColor(cQuality.quality)} text-xs`}>
                        {getQualityIcon(cQuality.quality)} {cId.slice(-4)} ({cQuality.rtt}ms)
                      </span>
                    ))}
                  </div>
                </div>
>>>>>>> b6168f80
              )}
            </div>
          )}

          {/* System Status & Settings Toggle */}
          <div className="flex justify-between items-center mt-2">
            {(!isVoiceEnabled || livekitConnectionState !== ConnectionState.Connected) && !isConnecting && availableRooms.length > 0 && /* Condition to hide if rejoin is showing */ !((livekitConnectionState === ConnectionState.Failed || livekitConnectionState === ConnectionState.Disconnected) && roomToRejoin) && (
              <div className={`${isMobile ? 'text-[10px]' : 'text-xs'} text-gray-600 p-1 ${databaseConnected ? 'bg-green-50 border-green-200' : 'bg-orange-50 border-orange-200'} rounded border flex-grow mr-2`}>
                🎤 Voice System Ready ({databaseConnected ? "Online" : "Offline"})
              </div>
            )}
            { (isVoiceEnabled || livekitConnectionState === ConnectionState.Connected) && (
                 <Button variant="ghost" size={isMobile ? "icon" : "sm"} onClick={() => setShowSettings(prev => !prev)} className="ml-auto">
                    <Settings className={`${isMobile ? 'h-4 w-4' : 'h-4 w-4'}`} />
                    {!isMobile && <span className="ml-1 text-xs">Settings</span>}
                </Button>
            )}
          </div>

          {showSettings && (isVoiceEnabled || livekitConnectionState === ConnectionState.Connected) && (
            <div className={`mt-2 p-3 border rounded ${isMobile ? 'text-xs' : ''} bg-slate-50`}>
                <label htmlFor="audioOutputSelect" className="block text-sm font-medium text-gray-800 mb-1">Audio Output (Speaker)</label>
                {audioOutputDevices.length > 0 ? (
                    <select id="audioOutputSelect" value={selectedAudioOutputDeviceId || ''} onChange={(e) => selectAudioOutputDevice(e.target.value)} className={`block w-full p-2 border-gray-300 rounded-md shadow-sm focus:ring-blue-500 focus:border-blue-500 ${isMobile ? 'text-xs' : 'sm:text-sm'}`} disabled={audioOutputDevices.length === 0}>
                        {audioOutputDevices.map((device, index) => (<option key={device.deviceId} value={device.deviceId}>{device.label || `Speaker ${index + 1}`}</option>))}
                    </select>
                ) : (<p className="text-xs text-gray-500">No audio output devices found. Ensure microphone permission is granted.</p>)}
            </div>
          )}
        </CardContent>
      </Card>
    </div>
  );
};

export default VoiceCollaboration;<|MERGE_RESOLUTION|>--- conflicted
+++ resolved
@@ -86,20 +86,14 @@
     leaveVoiceRoom,
     // connectionQualities, // Legacy - Removed
     networkStatus,
-<<<<<<< HEAD
     // connectionMetrics, // Can be derived or LiveKit specific
-    remoteStreams,
+    remoteStreams, 
     peerStatuses, // Retained for simple connection dot, might be removed if participant.isConnected is preferred
-    livekitConnectionState,
+    livekitConnectionState, 
     adminSetParticipantMute,
     audioOutputDevices,
     selectedAudioOutputDeviceId,
     selectAudioOutputDevice
-=======
-    connectionMetrics,
-    remoteStreams, // New
-    peerStatuses   // New
->>>>>>> b6168f80
   } = useVoiceCollaboration({
     matchId,
     userId,
@@ -112,11 +106,11 @@
   }, [currentRoom]);
 
   const handleRejoin = async () => {
-    if (isConnecting) return;
+    if (isConnecting) return; 
     if (roomToRejoin) {
       if (isVoiceEnabled || (livekitConnectionState !== ConnectionState.Disconnected && livekitConnectionState !== ConnectionState.Failed)) {
-        await leaveVoiceRoom();
-        await new Promise(resolve => setTimeout(resolve, 250));
+        await leaveVoiceRoom(); 
+        await new Promise(resolve => setTimeout(resolve, 250)); 
       }
       joinVoiceRoom(roomToRejoin);
     }
@@ -173,7 +167,7 @@
     if (state === ConnectionState.Failed) return <Badge variant="destructive" className={`${baseClasses}`}><AlertTriangle className={iconSize} />Voice Failed</Badge>;
     if (state === ConnectionState.Disconnected && roomToRejoin) return <Badge variant="destructive" className={`${baseClasses}`}><WifiOff className={iconSize} />Voice Dropped</Badge>;
     if (state === ConnectionState.Disconnected) return <Badge variant="outline" className={`${baseClasses} bg-gray-100 text-gray-800 border-gray-300`}><MicOff className={iconSize} />Voice Disconnected</Badge>;
-    return null;
+    return null; 
   };
 
   const getPeerStatusIndicator = (status?: string) => {
@@ -185,70 +179,20 @@
     return <div className={`${baseClasses} bg-gray-300`} title="Unknown status" />;
   };
 
-<<<<<<< HEAD
   const [audioElements, setAudioElements] = useState<JSX.Element[]>([]);
   useEffect(() => {
     const elements = Array.from(remoteStreams.entries()).map(([peerId, stream]) => (
       <audio key={peerId} autoPlay playsInline ref={(audioEl) => { if (audioEl && audioEl.srcObject !== stream) audioEl.srcObject = stream; }} style={{ display: 'none' }} />
-=======
-  // Helper function for peer status indicator
-  const getPeerStatusIndicator = (status?: string) => {
-    const baseClasses = `w-2 h-2 rounded-full ${isMobile ? 'mr-0.5' : 'mr-1'}`;
-    if (status === 'connected') return <div className={`${baseClasses} bg-green-500`} title="Connected" />;
-    if (status === 'connecting') return <div className={`${baseClasses} bg-yellow-500 animate-pulse`} title="Connecting..." />;
-    if (status === 'failed') return <div className={`${baseClasses} bg-red-500`} title="Failed" />;
-    if (status === 'closed' || status === 'disconnected') return <div className={`${baseClasses} bg-gray-400`} title="Disconnected" />;
-    return <div className={`${baseClasses} bg-gray-300`} title="Unknown status" />; // Default/unknown
-  };
-
-  const [audioElements, setAudioElements] = useState<JSX.Element[]>([]);
-
-  useEffect(() => {
-    const elements = Array.from(remoteStreams.entries()).map(([peerId, stream]) => (
-      <audio
-        key={peerId}
-        autoPlay
-        playsInline
-        ref={(audioEl) => {
-          if (audioEl && audioEl.srcObject !== stream) {
-            audioEl.srcObject = stream;
-          }
-        }}
-        style={{ display: 'none' }}
-      />
->>>>>>> b6168f80
     ));
     setAudioElements(elements);
   }, [remoteStreams]);
 
-<<<<<<< HEAD
   // Initial Loading State
   if (!initialized) {
     return (
       <div className={`space-y-3 sm:space-y-4 ${className}`}>
         {audioElements}
         <Card className="border-blue-200 bg-blue-50/50"><CardHeader className={`${isMobile ? 'p-2' : 'p-3 sm:p-4'}`}><CardTitle className={`flex items-center gap-2 ${isMobile ? 'text-sm' : 'text-sm sm:text-base'}`}><Users className={`${isMobile ? 'h-3 w-3' : 'h-4 w-4'} text-blue-600`} />Voice Collaboration Center</CardTitle></CardHeader><CardContent className={`${isMobile ? 'p-2' : 'p-3 sm:p-4'} pt-0`}><div className="text-center py-4"><div className="animate-spin rounded-full h-8 w-8 border-b-2 border-blue-600 mx-auto mb-2"></div><p className="text-sm text-gray-600">Initializing system...</p></div></CardContent></Card>
-=======
-  if (!initialized) {
-    return (
-      <div className={`space-y-3 sm:space-y-4 ${className}`}>
-        {/* Render audio elements even when initializing if they exist */}
-        {audioElements}
-        <Card className="border-blue-200 bg-blue-50/50">
-          <CardHeader className={`${isMobile ? 'p-2' : 'p-3 sm:p-4'}`}>
-            <CardTitle className={`flex items-center gap-2 ${isMobile ? 'text-sm' : 'text-sm sm:text-base'}`}>
-              <Users className={`${isMobile ? 'h-3 w-3' : 'h-4 w-4'} text-blue-600`} />
-              Voice Collaboration Center
-            </CardTitle>
-          </CardHeader>
-          <CardContent className={`${isMobile ? 'p-2' : 'p-3 sm:p-4'} pt-0`}>
-            <div className="text-center py-4">
-              <div className="animate-spin rounded-full h-8 w-8 border-b-2 border-blue-600 mx-auto mb-2"></div>
-              <p className="text-sm text-gray-600">Initializing voice collaboration system...</p>
-            </div>
-          </CardContent>
-        </Card>
->>>>>>> b6168f80
       </div>
     );
   }
@@ -258,68 +202,11 @@
     return (
       <div className={`space-y-3 sm:space-y-4 ${className}`}>
         {audioElements}
-<<<<<<< HEAD
         <Card className="border-red-200 bg-red-50/50"><CardHeader className={`${isMobile ? 'p-2' : 'p-3 sm:p-4'}`}><CardTitle className={`flex items-center gap-2 ${isMobile ? 'text-sm' : 'text-sm sm:text-base'}`}><Users className={`${isMobile ? 'h-3 w-3' : 'h-4 w-4'} text-red-600`} />Voice Collaboration Center<WifiOff className="h-3 w-3 text-red-500" /></CardTitle></CardHeader><CardContent className={`${isMobile ? 'p-2' : 'p-3 sm:p-4'} pt-0`}><Alert variant="destructive" className="mb-3"><AlertTriangle className="h-4 w-4" /><AlertDescription>{error}</AlertDescription></Alert><Button onClick={() => { setError(null); setInitialized(false); /* handleRetryConnection(); */ }} variant="outline" size="sm" className="w-full"><RefreshCw className="h-3 w-3 mr-2" />Retry Init</Button></CardContent></Card>
-=======
-        <Card className="border-red-200 bg-red-50/50">
-          <CardHeader className={`${isMobile ? 'p-2' : 'p-3 sm:p-4'}`}>
-            <CardTitle className={`flex items-center gap-2 ${isMobile ? 'text-sm' : 'text-sm sm:text-base'}`}>
-              <Users className={`${isMobile ? 'h-3 w-3' : 'h-4 w-4'} text-red-600`} />
-              Voice Collaboration Center
-              <WifiOff className="h-3 w-3 text-red-500" />
-            </CardTitle>
-          </CardHeader>
-          <CardContent className={`${isMobile ? 'p-2' : 'p-3 sm:p-4'} pt-0`}>
-            <Alert variant="destructive" className="mb-3">
-              <AlertTriangle className="h-4 w-4" />
-              <AlertDescription>
-                {error}
-              </AlertDescription>
-            </Alert>
-            <Button 
-              onClick={handleRetryConnection}
-              variant="outline"
-              size="sm"
-              className="w-full"
-            >
-              <RefreshCw className="h-3 w-3 mr-2" />
-              Retry Connection
-            </Button>
-          </CardContent>
-        </Card>
       </div>
     );
   }
-
-  if (availableRooms.length === 0 && !isConnecting && !isVoiceEnabled) {
-    return (
-      <div className={`space-y-3 sm:space-y-4 ${className}`}>
-        {audioElements}
-        <Card className="border-blue-200 bg-blue-50/50">
-          <CardHeader className={`${isMobile ? 'p-2' : 'p-3 sm:p-4'}`}>
-            <CardTitle className={`flex items-center gap-2 ${isMobile ? 'text-sm' : 'text-sm sm:text-base'}`}>
-              <Users className={`${isMobile ? 'h-3 w-3' : 'h-4 w-4'} text-blue-600`} />
-              Voice Collaboration Center
-              {getNetworkIcon()}
-              {databaseConnected ? (
-                <Database className="h-3 w-3 text-green-500" />
-              ) : (
-                <Database className="h-3 w-3 text-orange-500" />
-              )}
-            </CardTitle>
-          </CardHeader>
-          <CardContent className={`${isMobile ? 'p-2' : 'p-3 sm:p-4'} pt-0`}>
-            <div className="text-center py-4">
-              <div className="animate-spin rounded-full h-8 w-8 border-b-2 border-blue-600 mx-auto mb-2"></div>
-              <p className="text-sm text-gray-600">Loading voice rooms...</p>
-            </div>
-          </CardContent>
-        </Card>
->>>>>>> b6168f80
-      </div>
-    );
-  }
-
+  
   // Main component render
   return (
     <div className={`space-y-3 sm:space-y-4 ${className}`}>
@@ -391,7 +278,7 @@
               <AudioLevelIndicator level={audioLevel} />
             </div>
           )}
-
+          
           {/* Available Rooms List */}
           { availableRooms.length > 0 &&
             livekitConnectionState !== ConnectionState.Connected &&
@@ -423,40 +310,15 @@
             <div className="space-y-2">
               <div className={`${isMobile ? 'text-xs' : 'text-sm'} font-medium text-gray-700 flex items-center justify-between`}>Connected Participants ({livekitParticipants.length}){!isMobile && (<Button variant="ghost" size="sm" onClick={() => setShowConnectionDetails(!showConnectionDetails)} className="text-xs">{showConnectionDetails ? 'Hide Details' : 'Show Details'}</Button>)}</div>
               <div className={`space-y-1 ${isMobile ? 'max-h-24' : 'max-h-32'} overflow-y-auto`}>
-<<<<<<< HEAD
                 {livekitParticipants.map((participant) => {
-                  const peerStatus = peerStatuses.get(participant.id);
-=======
-                {connectedTrackers.map((tracker) => {
-                  const quality = connectionQualities.get(tracker.userId); // This is from the old system
-                  const peerStatus = peerStatuses.get(tracker.userId);
->>>>>>> b6168f80
+                  const peerStatus = peerStatuses.get(participant.id); 
                   return (
                     <div key={participant.id} className={`flex items-center justify-between ${isMobile ? 'p-1.5' : 'p-2'} rounded bg-white border transition-colors ${participant.isSpeaking ? 'border-green-300 bg-green-50' : ''}`}>
                       <div className="flex items-center gap-1 sm:gap-2 flex-1 min-w-0">
                         {getPeerStatusIndicator(peerStatus)}
-<<<<<<< HEAD
                         {getRoleIcon(participant.role)}
                         <span className={`${isMobile ? 'text-[10px]' : 'text-xs'} truncate flex-1`}>{participant.name || `Participant ${participant.id.slice(-4)}`}</span>
                         {/* Optional: Display specific peer connection status text if needed, though dot covers it */}
-=======
-                        {getRoleIcon(tracker.role)}
-                        <span className={`${isMobile ? 'text-[10px]' : 'text-xs'} truncate flex-1`}>
-                          {tracker.username || `Participant ${tracker.userId.slice(-4)}`}
-                        </span>
-                        {/* Displaying peerStatus text if relevant, can be adjusted */}
-                        {(peerStatus === 'connecting' || peerStatus === 'failed') && !isMobile && (
-                          <span className={`text-[10px] ${peerStatus === 'failed' ? 'text-red-500' : 'text-yellow-600'}`}>
-                            ({peerStatus})
-                          </span>
-                        )}
-                        {/* Old quality display, can be kept if still relevant or removed/repurposed */}
-                        {quality && showConnectionDetails && (
-                          <span className={`${isMobile ? 'text-[10px]' : 'text-xs'} ${getQualityColor(quality.quality)}`}>
-                            {getQualityIcon(quality.quality)}
-                          </span>
-                        )}
->>>>>>> b6168f80
                       </div>
                       <div className="flex items-center gap-1">
                         {participant.isMuted ? <MicOff className={`${isMobile ? 'h-2 w-2' : 'h-3 w-3'} text-red-500`} /> : <Mic className={`${isMobile ? 'h-2 w-2' : 'h-3 w-3'} text-green-500`} />}
@@ -470,12 +332,11 @@
           )}
 
           {/* Connection Details */}
-<<<<<<< HEAD
           {showConnectionDetails && isVoiceEnabled && livekitConnectionState === ConnectionState.Connected && !isMobile && (
             <div className="text-xs p-2 bg-gray-50 rounded border">
               <div className="font-medium mb-1">Connection Metrics & Statuses</div>
               <div className="grid grid-cols-2 gap-2 text-xs">
-                <div>Total Participants in DB Room: {currentRoom?.participant_count ?? 'N/A'}</div>
+                <div>Total Participants in DB Room: {currentRoom?.participant_count ?? 'N/A'}</div> 
                 <div>LiveKit Participants: {livekitParticipants.length}</div>
                 <div>Network Status: {networkStatus}</div>
                 {livekitConnectionState && <div>LiveKit State: {ConnectionState[livekitConnectionState]}</div>}
@@ -485,45 +346,6 @@
                 <div className="mt-2"><div className="font-medium mb-1">LiveKit Participants List</div><div className="flex flex-wrap gap-x-2 gap-y-1">
                     {livekitParticipants.map((p) => (<div key={p.id} className="flex items-center">{getPeerStatusIndicator(peerStatuses.get(p.id))}<span className="text-xs">{p.name || p.id.slice(-4)}: {peerStatuses.get(p.id)}{p.isMuted ? " (Muted)" : ""}</span></div>))}
                 </div></div>
-=======
-          {showConnectionDetails && isVoiceEnabled && !isMobile && (
-            <div className="text-xs p-2 bg-gray-50 rounded border">
-              <div className="font-medium mb-1">Connection Metrics & Statuses</div>
-              <div className="grid grid-cols-2 gap-2 text-xs">
-                <div>Total Peers in Room: {connectionMetrics?.totalPeers ?? connectedTrackers.length}</div>
-                <div>WebRTC Connected: {Array.from(peerStatuses.values()).filter(s => s === 'connected').length}</div>
-                <div>Network: {networkStatus}</div>
-                {isRecovering && <div>Status: Recovering...</div>}
-                {retryAttempts > 0 && <div>Retries: {retryAttempts}</div>}
-              </div>
-              {peerStatuses.size > 0 && (
-                <div className="mt-2">
-                  <div className="font-medium mb-1">Peer Connection Statuses</div>
-                  <div className="flex flex-wrap gap-x-2 gap-y-1">
-                    {Array.from(peerStatuses.entries()).map(([pId, pStatus]) => (
-                      <div key={pId} className="flex items-center">
-                        {getPeerStatusIndicator(pStatus)}
-                        <span className="text-xs">
-                           {connectedTrackers.find(t => t.userId === pId)?.username?.split(' ')[0] || pId.slice(-4)}: {pStatus}
-                        </span>
-                      </div>
-                    ))}
-                  </div>
-                </div>
-              )}
-              {/* Old connectionQualities display, can be removed if peerStatuses is sufficient */}
-              {connectionQualities.size > 0 && (
-                <div className="mt-2 pt-1 border-t">
-                  <div className="font-medium mb-1 text-gray-500">(Legacy) Quality Metrics</div>
-                  <div className="flex flex-wrap gap-1">
-                    {Array.from(connectionQualities.entries()).map(([cId, cQuality]) => (
-                      <span key={cId} className={`${getQualityColor(cQuality.quality)} text-xs`}>
-                        {getQualityIcon(cQuality.quality)} {cId.slice(-4)} ({cQuality.rtt}ms)
-                      </span>
-                    ))}
-                  </div>
-                </div>
->>>>>>> b6168f80
               )}
             </div>
           )}
@@ -542,7 +364,7 @@
                 </Button>
             )}
           </div>
-
+          
           {showSettings && (isVoiceEnabled || livekitConnectionState === ConnectionState.Connected) && (
             <div className={`mt-2 p-3 border rounded ${isMobile ? 'text-xs' : ''} bg-slate-50`}>
                 <label htmlFor="audioOutputSelect" className="block text-sm font-medium text-gray-800 mb-1">Audio Output (Speaker)</label>
